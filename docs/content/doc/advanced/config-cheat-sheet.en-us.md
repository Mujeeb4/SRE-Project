---
date: "2016-12-26T16:00:00+02:00"
title: "Config Cheat Sheet"
slug: "config-cheat-sheet"
weight: 20
toc: false
draft: false
menu:
  sidebar:
    parent: "advanced"
    name: "Config Cheat Sheet"
    weight: 20
    identifier: "config-cheat-sheet"
---

# Configuration Cheat Sheet

This is a cheat sheet for the Gitea configuration file. It contains most of the settings
that can be configured as well as their default values.

Any changes to the Gitea configuration file should be made in `custom/conf/app.ini`
or any corresponding location. When installing from a distribution, this will
typically be found at `/etc/gitea/conf/app.ini`.

The defaults provided here are best-effort (not built automatically). They are
accurately recorded in [app.example.ini](https://github.com/go-gitea/gitea/blob/main/custom/conf/app.example.ini)
(s/main/\<tag|release\>). Any string in the format `%(X)s` is a feature powered
by [ini](https://github.com/go-ini/ini/#recursive-values), for reading values recursively.

Values containing `#` or `;` must be quoted using `` ` `` or `"""`.

**Note:** A full restart is required for Gitea configuration changes to take effect.

{{< toc >}}

## Overall (`DEFAULT`)

- `APP_NAME`: **Gitea: Git with a cup of tea**: Application name, used in the page title.
- `RUN_USER`: **git**: The user Gitea will run as. This should be a dedicated system
   (non-user) account. Setting this incorrectly will cause Gitea to not start.
- `RUN_MODE`: **prod**: Application run mode, affects performance and debugging. Either "dev", "prod" or "test".

## Repository (`repository`)

- `ROOT`: **data/gitea-repositories/**: Root path for storing all repository data. It must be
   an absolute path. By default it is stored in a sub-directory of `APP_DATA_PATH`.
- `SCRIPT_TYPE`: **bash**: The script type this server supports. Usually this is `bash`,
   but some users report that only `sh` is available.
- `DETECTED_CHARSETS_ORDER`: **UTF-8, UTF-16BE, UTF-16LE, UTF-32BE, UTF-32LE, ISO-8859, windows-1252, ISO-8859, windows-1250, ISO-8859, ISO-8859, ISO-8859, windows-1253, ISO-8859, windows-1255, ISO-8859, windows-1251, windows-1256, KOI8-R, ISO-8859, windows-1254, Shift_JIS, GB18030, EUC-JP, EUC-KR, Big5, ISO-2022, ISO-2022, ISO-2022, IBM424_rtl, IBM424_ltr, IBM420_rtl, IBM420_ltr**: Tie-break order of detected charsets - if the detected charsets have equal confidence, charsets earlier in the list will be chosen in preference to those later. Adding `defaults` will place the unnamed charsets at that point.
- `ANSI_CHARSET`: **\<empty\>**: Default ANSI charset to override non-UTF-8 charsets to.
- `FORCE_PRIVATE`: **false**: Force every new repository to be private.
- `DEFAULT_PRIVATE`: **last**: Default private when creating a new repository.
   \[last, private, public\]
- `DEFAULT_PUSH_CREATE_PRIVATE`: **true**: Default private when creating a new repository with push-to-create.
- `MAX_CREATION_LIMIT`: **-1**: Global maximum creation limit of repositories per user,
   `-1` means no limit.
- `PULL_REQUEST_QUEUE_LENGTH`: **1000**: Length of pull request patch test queue, make it. **DEPRECATED** use `LENGTH` in `[queue.pr_patch_checker]`.
   as large as possible. Use caution when editing this value.
- `MIRROR_QUEUE_LENGTH`: **1000**: Patch test queue length, increase if pull request patch
   testing starts hanging. **DEPRECATED** use `LENGTH` in `[queue.mirror]`.
- `PREFERRED_LICENSES`: **Apache License 2.0,MIT License**: Preferred Licenses to place at
   the top of the list. Name must match file name in options/license or custom/options/license.
- `DISABLE_HTTP_GIT`: **false**: Disable the ability to interact with repositories over the
   HTTP protocol.
- `USE_COMPAT_SSH_URI`: **false**: Force ssh:// clone url instead of scp-style uri when
   default SSH port is used.
- `ACCESS_CONTROL_ALLOW_ORIGIN`: **\<empty\>**: Value for Access-Control-Allow-Origin header,
   default is not to present. **WARNING**: This maybe harmful to you website if you do not
   give it a right value.
- `DEFAULT_CLOSE_ISSUES_VIA_COMMITS_IN_ANY_BRANCH`:  **false**: Close an issue if a commit on a non default branch marks it as closed.
- `ENABLE_PUSH_CREATE_USER`:  **false**: Allow users to push local repositories to Gitea and have them automatically created for a user.
- `ENABLE_PUSH_CREATE_ORG`:  **false**: Allow users to push local repositories to Gitea and have them automatically created for an org.
- `DISABLED_REPO_UNITS`: **_empty_**: Comma separated list of globally disabled repo units. Allowed values: \[repo.issues, repo.ext_issues, repo.pulls, repo.wiki, repo.ext_wiki, repo.projects\]
- `DEFAULT_REPO_UNITS`: **repo.code,repo.releases,repo.issues,repo.pulls,repo.wiki,repo.projects**: Comma separated list of default repo units. Allowed values: \[repo.code, repo.releases, repo.issues, repo.pulls, repo.wiki, repo.projects\]. Note: Code and Releases can currently not be deactivated. If you specify default repo units you should still list them for future compatibility. External wiki and issue tracker can't be enabled by default as it requires additional settings. Disabled repo units will not be added to new repositories regardless if it is in the default list.
- `PREFIX_ARCHIVE_FILES`: **true**: Prefix archive files by placing them in a directory named after the repository.
- `DISABLE_MIGRATIONS`: **false**: Disable migrating feature.
- `DISABLE_STARS`: **false**: Disable stars feature.
- `DEFAULT_BRANCH`: **master**: Default branch name of all repositories.
- `ALLOW_ADOPTION_OF_UNADOPTED_REPOSITORIES`: **false**: Allow non-admin users to adopt unadopted repositories
- `ALLOW_DELETION_OF_UNADOPTED_REPOSITORIES`: **false**: Allow non-admin users to delete unadopted repositories

### Repository - Editor (`repository.editor`)

- `LINE_WRAP_EXTENSIONS`: **.txt,.md,.markdown,.mdown,.mkd,**: List of file extensions for which lines should be wrapped in the Monaco editor. Separate extensions with a comma. To line wrap files without an extension, just put a comma
- `PREVIEWABLE_FILE_MODES`: **markdown**: Valid file modes that have a preview API associated with them, such as `api/v1/markdown`. Separate the values by commas. The preview tab in edit mode won't be displayed if the file extension doesn't match.

### Repository - Pull Request (`repository.pull-request`)

- `WORK_IN_PROGRESS_PREFIXES`: **WIP:,\[WIP\]**: List of prefixes used in Pull Request
 title to mark them as Work In Progress
- `CLOSE_KEYWORDS`: **close**, **closes**, **closed**, **fix**, **fixes**, **fixed**, **resolve**, **resolves**, **resolved**: List of
 keywords used in Pull Request comments to automatically close a related issue
- `REOPEN_KEYWORDS`: **reopen**, **reopens**, **reopened**: List of keywords used in Pull Request comments to automatically reopen
 a related issue
- `DEFAULT_MERGE_MESSAGE_COMMITS_LIMIT`: **50**: In the default merge message for squash commits include at most this many commits. Set to `-1` to include all commits
- `DEFAULT_MERGE_MESSAGE_SIZE`: **5120**: In the default merge message for squash commits limit the size of the commit messages. Set to `-1` to have no limit. Only used if `POPULATE_SQUASH_COMMENT_WITH_COMMIT_MESSAGES` is `true`.
- `DEFAULT_MERGE_MESSAGE_ALL_AUTHORS`: **false**: In the default merge message for squash commits walk all commits to include all authors in the Co-authored-by otherwise just use those in the limited list
- `DEFAULT_MERGE_MESSAGE_MAX_APPROVERS`: **10**: In default merge messages limit the number of approvers listed as `Reviewed-by:`. Set to `-1` to include all.
- `DEFAULT_MERGE_MESSAGE_OFFICIAL_APPROVERS_ONLY`: **true**: In default merge messages only include approvers who are officially allowed to review.
- `POPULATE_SQUASH_COMMENT_WITH_COMMIT_MESSAGES`: **false**: In default squash-merge messages include the commit message of all commits comprising the pull request.
- `ADD_CO_COMMITTER_TRAILERS`: **true**: Add co-authored-by and co-committed-by trailers to merge commit messages if committer does not match author.

### Repository - Issue (`repository.issue`)

- `LOCK_REASONS`: **Too heated,Off-topic,Resolved,Spam**: A list of reasons why a Pull Request or Issue can be locked

### Repository - Upload (`repository.upload`)

- `ENABLED`: **true**: Whether repository file uploads are enabled
- `TEMP_PATH`: **data/tmp/uploads**: Path for uploads (tmp gets deleted on Gitea restart)
- `ALLOWED_TYPES`: **\<empty\>**: Comma-separated list of allowed file extensions (`.zip`), mime types (`text/plain`) or wildcard type (`image/*`, `audio/*`, `video/*`). Empty value or `*/*` allows all types.
- `FILE_MAX_SIZE`: **3**: Max size of each file in megabytes.
- `MAX_FILES`: **5**: Max number of files per upload

### Repository - Release (`repository.release`)

- `ALLOWED_TYPES`: **\<empty\>**: Comma-separated list of allowed file extensions (`.zip`), mime types (`text/plain`) or wildcard type (`image/*`, `audio/*`, `video/*`). Empty value or `*/*` allows all types.
- `DEFAULT_PAGING_NUM`: **10**: The default paging number of releases user interface
- For settings related to file attachments on releases, see the `attachment` section.

### Repository - Signing (`repository.signing`)

- `SIGNING_KEY`: **default**: \[none, KEYID, default \]: Key to sign with.
- `SIGNING_NAME` &amp; `SIGNING_EMAIL`: if a KEYID is provided as the `SIGNING_KEY`, use these as the Name and Email address of the signer. These should match publicized name and email address for the key.
- `INITIAL_COMMIT`: **always**: \[never, pubkey, twofa, always\]: Sign initial commit.
  - `never`: Never sign
  - `pubkey`: Only sign if the user has a public key
  - `twofa`: Only sign if the user is logged in with twofa
  - `always`: Always sign
  - Options other than `never` and `always` can be combined as a comma separated list.
- `DEFAULT_TRUST_MODEL`: **collaborator**: \[collaborator, committer, collaboratorcommitter\]: The default trust model used for verifying commits.
   - `collaborator`: Trust signatures signed by keys of collaborators.
   - `committer`: Trust signatures that match committers (This matches GitHub and will force Gitea signed commits to have Gitea as the committer).
   - `collaboratorcommitter`: Trust signatures signed by keys of collaborators which match the committer.
- `WIKI`: **never**: \[never, pubkey, twofa, always, parentsigned\]: Sign commits to wiki.
- `CRUD_ACTIONS`: **pubkey, twofa, parentsigned**: \[never, pubkey, twofa, parentsigned, always\]: Sign CRUD actions.
  - Options as above, with the addition of:
  - `parentsigned`: Only sign if the parent commit is signed.
- `MERGES`: **pubkey, twofa, basesigned, commitssigned**: \[never, pubkey, twofa, approved, basesigned, commitssigned, always\]: Sign merges.
  - `approved`: Only sign approved merges to a protected branch.
  - `basesigned`: Only sign if the parent commit in the base repo is signed.
  - `headsigned`: Only sign if the head commit in the head branch is signed.
  - `commitssigned`: Only sign if all the commits in the head branch to the merge point are signed.

## Repository - Local (`repository.local`)

- `LOCAL_COPY_PATH`: **tmp/local-repo**: Path for temporary local repository copies. Defaults to `tmp/local-repo`

## Repository -  MIME type mapping (`repository.mimetype_mapping`)

Configuration for set the expected MIME type based on file extensions of downloadable files. Configuration presents in key-value pairs and file extensions starts with leading `.`.

The following configuration set `Content-Type: application/vnd.android.package-archive` header when downloading files with `.apk` file extension.
```ini
.apk=application/vnd.android.package-archive
```

## CORS (`cors`)

- `ENABLED`: **false**: enable cors headers (disabled by default)
- `SCHEME`: **http**: scheme of allowed requests
- `ALLOW_DOMAIN`: **\***: list of requesting domains that are allowed
- `ALLOW_SUBDOMAIN`: **false**: allow subdomains of headers listed above to request
- `METHODS`: **GET,HEAD,POST,PUT,PATCH,DELETE,OPTIONS**: list of methods allowed to request
- `MAX_AGE`: **10m**: max time to cache response
- `ALLOW_CREDENTIALS`: **false**: allow request with credentials
- `X_FRAME_OPTIONS`: **SAMEORIGIN**: Set the `X-Frame-Options` header value.

## UI (`ui`)

- `EXPLORE_PAGING_NUM`: **20**: Number of repositories that are shown in one explore page.
- `ISSUE_PAGING_NUM`: **10**: Number of issues that are shown in one page (for all pages that list issues).
- `MEMBERS_PAGING_NUM`: **20**: Number of members that are shown in organization members.
- `FEED_MAX_COMMIT_NUM`: **5**: Number of maximum commits shown in one activity feed.
- `FEED_PAGING_NUM`: **20**: Number of items that are displayed in home feed.
- `GRAPH_MAX_COMMIT_NUM`: **100**: Number of maximum commits shown in the commit graph.
- `CODE_COMMENT_LINES`: **4**: Number of line of codes shown for a code comment.
- `DEFAULT_THEME`: **auto**: \[auto, gitea, arc-green\]: Set the default theme for the Gitea install.
- `SHOW_USER_EMAIL`: **true**: Whether the email of the user should be shown in the Explore Users page.
- `THEMES`:  **auto,gitea,arc-green**: All available themes. Allow users select personalized themes.
  regardless of the value of `DEFAULT_THEME`.
- `THEME_COLOR_META_TAG`: **#6cc644**:  Value of `theme-color` meta tag, used by Android >= 5.0. An invalid color like "none" or "disable" will have the default style.  More info: https://developers.google.com/web/updates/2014/11/Support-for-theme-color-in-Chrome-39-for-Android
- `MAX_DISPLAY_FILE_SIZE`: **8388608**: Max size of files to be displayed (default is 8MiB)
- `REACTIONS`: All available reactions users can choose on issues/prs and comments
    Values can be emoji alias (:smile:) or a unicode emoji.
    For custom reactions, add a tightly cropped square image to public/img/emoji/reaction_name.png
- `CUSTOM_EMOJIS`: **gitea, codeberg, gitlab, git, github, gogs**: Additional Emojis not defined in the utf8 standard.
    By default we support Gitea (:gitea:), to add more copy them to public/img/emoji/emoji_name.png and
    add it to this config.
- `DEFAULT_SHOW_FULL_NAME`: **false**: Whether the full name of the users should be shown where possible. If the full name isn't set, the username will be used.
- `SEARCH_REPO_DESCRIPTION`: **true**: Whether to search within description at repository search on explore page.
- `USE_SERVICE_WORKER`: **true**: Whether to enable a Service Worker to cache frontend assets.

### UI - Admin (`ui.admin`)

- `USER_PAGING_NUM`: **50**: Number of users that are shown in one page.
- `REPO_PAGING_NUM`: **50**: Number of repos that are shown in one page.
- `NOTICE_PAGING_NUM`: **25**: Number of notices that are shown in one page.
- `ORG_PAGING_NUM`: **50**: Number of organizations that are shown in one page.

### UI - Metadata (`ui.meta`)

- `AUTHOR`: **Gitea - Git with a cup of tea**: Author meta tag of the homepage.
- `DESCRIPTION`: **Gitea (Git with a cup of tea) is a painless self-hosted Git service written in Go**: Description meta tag of the homepage.
- `KEYWORDS`: **go,git,self-hosted,gitea**: Keywords meta tag of the homepage.

### UI - Notification (`ui.notification`)

- `MIN_TIMEOUT`: **10s**: These options control how often notification endpoint is polled to update the notification count. On page load the notification count will be checked after `MIN_TIMEOUT`. The timeout will increase to `MAX_TIMEOUT` by `TIMEOUT_STEP` if the notification count is unchanged. Set MIN_TIMEOUT to 0 to turn off.
- `MAX_TIMEOUT`: **60s**.
- `TIMEOUT_STEP`: **10s**.
- `EVENT_SOURCE_UPDATE_TIME`: **10s**: This setting determines how often the database is queried to update notification counts. If the browser client supports `EventSource` and `SharedWorker`, a `SharedWorker` will be used in preference to polling notification endpoint. Set to **-1** to disable the `EventSource`.

### UI - SVG Images (`ui.svg`)

- `ENABLE_RENDER`: **true**: Whether to render SVG files as images.  If SVG rendering is disabled, SVG files are displayed as text and cannot be embedded in markdown files as images.

### UI - CSV Files (`ui.csv`)

- `MAX_FILE_SIZE`: **524288** (512kb): Maximum allowed file size in bytes to render CSV files as table. (Set to 0 for no limit).

## Markdown (`markdown`)

- `ENABLE_HARD_LINE_BREAK_IN_COMMENTS`: **true**: Render soft line breaks as hard line breaks in comments, which
  means a single newline character between paragraphs will cause a line break and adding
  trailing whitespace to paragraphs is not necessary to force a line break.
- `ENABLE_HARD_LINE_BREAK_IN_DOCUMENTS`: **false**: Render soft line breaks as hard line breaks in documents, which
  means a single newline character between paragraphs will cause a line break and adding
  trailing whitespace to paragraphs is not necessary to force a line break.
- `CUSTOM_URL_SCHEMES`: Use a comma separated list (ftp,git,svn) to indicate additional
  URL hyperlinks to be rendered in Markdown. URLs beginning in http and https are
  always displayed

## Server (`server`)

<<<<<<< HEAD
- `PROTOCOL`: **http**: \[http, https, fcgi, unix, fcgi+unix\]
- `USE_PROXY_PROTOCOL`: **false**: Expect PROXY protocol headers on connections
- `PROXY_PROTOCOL_TLS_BRIDGING`: **false**: When protocol is https, expect PROXY protocol headers after TLS negotiation.
- `PROXY_PROTOCOL_HEADER_TIMEOUT`: **5s**: Timeout to wait for PROXY protocol header (set to 0 to have no timeout)
- `PROXY_PROTOCOL_ACCEPT_UNKNOWN`: **false**: Accept PROXY protocol headers with Unknown type.
=======
- `PROTOCOL`: **http**: \[http, https, fcgi, http+unix, fcgi+unix\]
>>>>>>> 16d378fe
- `DOMAIN`: **localhost**: Domain name of this server.
- `ROOT_URL`: **%(PROTOCOL)s://%(DOMAIN)s:%(HTTP\_PORT)s/**:
   Overwrite the automatically generated public URL.
   This is useful if the internal and the external URL don't match (e.g. in Docker).
- `STATIC_URL_PREFIX`: **\<empty\>**:
   Overwrite this option to request static resources from a different URL.
   This includes CSS files, images, JS files and web fonts.
   Avatar images are dynamic resources and still served by Gitea.
   The option can be just a different path, as in `/static`, or another domain, as in `https://cdn.example.com`.
   Requests are then made as `%(ROOT_URL)s/static/css/index.css` and `https://cdn.example.com/css/index.css` respective.
   The static files are located in the `public/` directory of the Gitea source repository.
- `HTTP_ADDR`: **0.0.0.0**: HTTP listen address.
   - If `PROTOCOL` is set to `fcgi`, Gitea will listen for FastCGI requests on TCP socket
     defined by `HTTP_ADDR` and `HTTP_PORT` configuration settings.
   - If `PROTOCOL` is set to `http+unix` or `fcgi+unix`, this should be the name of the Unix socket file to use. Relative paths will be made absolute against the AppWorkPath.
- `HTTP_PORT`: **3000**: HTTP listen port.
   - If `PROTOCOL` is set to `fcgi`, Gitea will listen for FastCGI requests on TCP socket
     defined by `HTTP_ADDR` and `HTTP_PORT` configuration settings.
- `UNIX_SOCKET_PERMISSION`: **666**: Permissions for the Unix socket.
- `LOCAL_ROOT_URL`: **%(PROTOCOL)s://%(HTTP_ADDR)s:%(HTTP_PORT)s/**: Local
   (DMZ) URL for Gitea workers (such as SSH update) accessing web service. In
   most cases you do not need to change the default value. Alter it only if
   your SSH server node is not the same as HTTP node. Do not set this variable
<<<<<<< HEAD
   if `PROTOCOL` is set to `unix`.
- `LOCAL_USE_PROXY_PROTOCOL`: **%(USE_PROXY_PROTOCOL)**: When making local connections pass the PROXY protocol header.
   This should be set to false if the local connection will go through the proxy.
=======
   if `PROTOCOL` is set to `http+unix`.
>>>>>>> 16d378fe
- `PER_WRITE_TIMEOUT`: **30s**: Timeout for any write to the connection. (Set to 0 to
   disable all timeouts.)
- `PER_WRITE_PER_KB_TIMEOUT`: **10s**: Timeout per Kb written to connections.

- `DISABLE_SSH`: **false**: Disable SSH feature when it's not available.
- `START_SSH_SERVER`: **false**: When enabled, use the built-in SSH server.
- `SSH_SERVER_USE_PROXY_PROTOCOL`: **false**: Expect PROXY protocol header on connections to the built-in SSH Server.
- `BUILTIN_SSH_SERVER_USER`: **%(RUN_USER)s**: Username to use for the built-in SSH Server.
- `SSH_DOMAIN`: **%(DOMAIN)s**: Domain name of this server, used for displayed clone URL.
- `SSH_PORT`: **22**: SSH port displayed in clone URL.
- `SSH_LISTEN_HOST`: **0.0.0.0**: Listen address for the built-in SSH server.
- `SSH_LISTEN_PORT`: **%(SSH\_PORT)s**: Port for the built-in SSH server.
- `SSH_ROOT_PATH`: **~/.ssh**: Root path of SSH directory.
- `SSH_CREATE_AUTHORIZED_KEYS_FILE`: **true**: Gitea will create a authorized_keys file by default when it is not using the internal ssh server. If you intend to use the AuthorizedKeysCommand functionality then you should turn this off.
- `SSH_AUTHORIZED_KEYS_BACKUP`: **true**: Enable SSH Authorized Key Backup when rewriting all keys, default is true.
- `SSH_TRUSTED_USER_CA_KEYS`: **\<empty\>**: Specifies the public keys of certificate authorities that are trusted to sign user certificates for authentication. Multiple keys should be comma separated. E.g.`ssh-<algorithm> <key>` or `ssh-<algorithm> <key1>, ssh-<algorithm> <key2>`. For more information see `TrustedUserCAKeys` in the sshd config man pages. When empty no file will be created and `SSH_AUTHORIZED_PRINCIPALS_ALLOW` will default to `off`.
- `SSH_TRUSTED_USER_CA_KEYS_FILENAME`: **`RUN_USER`/.ssh/gitea-trusted-user-ca-keys.pem**: Absolute path of the `TrustedUserCaKeys` file Gitea will manage. If you're running your own ssh server and you want to use the Gitea managed file you'll also need to modify your sshd_config to point to this file. The official docker image will automatically work without further configuration.
- `SSH_AUTHORIZED_PRINCIPALS_ALLOW`: **off** or **username, email**: \[off, username, email, anything\]: Specify the principals values that users are allowed to use as principal. When set to `anything` no checks are done on the principal string. When set to `off` authorized principal are not allowed to be set.
- `SSH_CREATE_AUTHORIZED_PRINCIPALS_FILE`: **false/true**: Gitea will create a authorized_principals file by default when it is not using the internal ssh server and `SSH_AUTHORIZED_PRINCIPALS_ALLOW` is not `off`.
- `SSH_AUTHORIZED_PRINCIPALS_BACKUP`: **false/true**: Enable SSH Authorized Principals Backup when rewriting all keys, default is true if `SSH_AUTHORIZED_PRINCIPALS_ALLOW` is not `off`.
- `SSH_AUTHORIZED_KEYS_COMMAND_TEMPLATE`: **{{.AppPath}} --config={{.CustomConf}} serv key-{{.Key.ID}}**: Set the template for the command to passed on authorized keys. Possible keys are: AppPath, AppWorkPath, CustomConf, CustomPath, Key - where Key is a `models/asymkey.PublicKey` and the others are strings which are shellquoted.
- `SSH_SERVER_CIPHERS`: **aes128-ctr, aes192-ctr, aes256-ctr, aes128-gcm@openssh.com, arcfour256, arcfour128**: For the built-in SSH server, choose the ciphers to support for SSH connections, for system SSH this setting has no effect.
- `SSH_SERVER_KEY_EXCHANGES`: **diffie-hellman-group1-sha1, diffie-hellman-group14-sha1, ecdh-sha2-nistp256, ecdh-sha2-nistp384, ecdh-sha2-nistp521, curve25519-sha256@libssh.org**: For the built-in SSH server, choose the key exchange algorithms to support for SSH connections, for system SSH this setting has no effect.
- `SSH_SERVER_MACS`: **hmac-sha2-256-etm@openssh.com, hmac-sha2-256, hmac-sha1, hmac-sha1-96**: For the built-in SSH server, choose the MACs to support for SSH connections, for system SSH this setting has no effect
- `SSH_SERVER_HOST_KEYS`: **ssh/gitea.rsa, ssh/gogs.rsa**: For the built-in SSH server, choose the keypairs to offer as the host key. The private key should be at `SSH_SERVER_HOST_KEY` and the public `SSH_SERVER_HOST_KEY.pub`. Relative paths are made absolute relative to the `APP_DATA_PATH`. If no key exists a 4096 bit RSA key will be created for you.
- `SSH_KEY_TEST_PATH`: **/tmp**: Directory to create temporary files in when testing public keys using ssh-keygen, default is the system temporary directory.
- `SSH_KEYGEN_PATH`: **ssh-keygen**: Path to ssh-keygen, default is 'ssh-keygen' which means the shell is responsible for finding out which one to call.
- `SSH_EXPOSE_ANONYMOUS`: **false**: Enable exposure of SSH clone URL to anonymous visitors, default is false.
- `SSH_PER_WRITE_TIMEOUT`: **30s**: Timeout for any write to the SSH connections. (Set to
  0 to disable all timeouts.)
- `SSH_PER_WRITE_PER_KB_TIMEOUT`: **10s**: Timeout per Kb written to SSH connections.
- `MINIMUM_KEY_SIZE_CHECK`: **true**: Indicate whether to check minimum key size with corresponding type.

- `OFFLINE_MODE`: **false**: Disables use of CDN for static files and Gravatar for profile pictures.
- `CERT_FILE`: **https/cert.pem**: Cert file path used for HTTPS. When chaining, the server certificate must come first, then intermediate CA certificates (if any). From 1.11 paths are relative to `CUSTOM_PATH`.
- `KEY_FILE`: **https/key.pem**: Key file path used for HTTPS. From 1.11 paths are relative to `CUSTOM_PATH`.
- `STATIC_ROOT_PATH`: **./**: Upper level of template and static files path.
- `APP_DATA_PATH`: **data** (**/data/gitea** on docker): Default path for application data.
- `STATIC_CACHE_TIME`: **6h**: Web browser cache time for static resources on `custom/`, `public/` and all uploaded avatars. Note that this cache is disabled when `RUN_MODE` is "dev".
- `ENABLE_GZIP`: **false**: Enable gzip compression for runtime-generated content, static resources excluded.
- `ENABLE_PPROF`: **false**: Application profiling (memory and cpu). For "web" command it listens on localhost:6060. For "serv" command it dumps to disk at `PPROF_DATA_PATH` as `(cpuprofile|memprofile)_<username>_<temporary id>`
- `PPROF_DATA_PATH`: **data/tmp/pprof**: `PPROF_DATA_PATH`, use an absolute path when you start Gitea as service
- `LANDING_PAGE`: **home**: Landing page for unauthenticated users \[home, explore, organizations, login\].

- `LFS_START_SERVER`: **false**: Enables Git LFS support.
- `LFS_CONTENT_PATH`: **%(APP_DATA_PATH)/lfs**: Default LFS content path. (if it is on local storage.) **DEPRECATED** use settings in `[lfs]`.
- `LFS_JWT_SECRET`: **\<empty\>**: LFS authentication secret, change this a unique string.
- `LFS_HTTP_AUTH_EXPIRY`: **20m**: LFS authentication validity period in time.Duration, pushes taking longer than this may fail.
- `LFS_MAX_FILE_SIZE`: **0**: Maximum allowed LFS file size in bytes (Set to 0 for no limit).
- `LFS_LOCKS_PAGING_NUM`: **50**: Maximum number of LFS Locks returned per page.

- `REDIRECT_OTHER_PORT`: **false**: If true and `PROTOCOL` is https, allows redirecting http requests on `PORT_TO_REDIRECT` to the https port Gitea listens on.
- `REDIRECTOR_USE_PROXY_PROTOCOL`: **%(USE_PROXY_PROTOCOL)**: expect PROXY protocol header on connections to https redirector.
- `PORT_TO_REDIRECT`: **80**: Port for the http redirection service to listen on. Used when `REDIRECT_OTHER_PORT` is true.
- `SSL_MIN_VERSION`: **TLSv1.2**: Set the minimum version of ssl support.
- `SSL_MAX_VERSION`: **\<empty\>**: Set the maximum version of ssl support.
- `SSL_CURVE_PREFERENCES`: **X25519,P256**: Set the preferred curves,
- `SSL_CIPHER_SUITES`: **ecdhe_ecdsa_with_aes_256_gcm_sha384,ecdhe_rsa_with_aes_256_gcm_sha384,ecdhe_ecdsa_with_aes_128_gcm_sha256,ecdhe_rsa_with_aes_128_gcm_sha256,ecdhe_ecdsa_with_chacha20_poly1305,ecdhe_rsa_with_chacha20_poly1305**: Set the preferred cipher suites.
  - If there is not hardware support for AES suites by default the cha cha suites will be preferred over the AES suites
  - supported suites as of go 1.17 are:
    - TLS 1.0 - 1.2 cipher suites
      - "rsa_with_rc4_128_sha"
      - "rsa_with_3des_ede_cbc_sha"
      - "rsa_with_aes_128_cbc_sha"
      - "rsa_with_aes_256_cbc_sha"
      - "rsa_with_aes_128_cbc_sha256"
      - "rsa_with_aes_128_gcm_sha256"
      - "rsa_with_aes_256_gcm_sha384"
      - "ecdhe_ecdsa_with_rc4_128_sha"
      - "ecdhe_ecdsa_with_aes_128_cbc_sha"
      - "ecdhe_ecdsa_with_aes_256_cbc_sha"
      - "ecdhe_rsa_with_rc4_128_sha"
      - "ecdhe_rsa_with_3des_ede_cbc_sha"
      - "ecdhe_rsa_with_aes_128_cbc_sha"
      - "ecdhe_rsa_with_aes_256_cbc_sha"
      - "ecdhe_ecdsa_with_aes_128_cbc_sha256"
      - "ecdhe_rsa_with_aes_128_cbc_sha256"
      - "ecdhe_rsa_with_aes_128_gcm_sha256"
      - "ecdhe_ecdsa_with_aes_128_gcm_sha256"
      - "ecdhe_rsa_with_aes_256_gcm_sha384"
      - "ecdhe_ecdsa_with_aes_256_gcm_sha384"
      - "ecdhe_rsa_with_chacha20_poly1305_sha256"
      - "ecdhe_ecdsa_with_chacha20_poly1305_sha256"
    - TLS 1.3 cipher suites
      - "aes_128_gcm_sha256"
      - "aes_256_gcm_sha384"
      - "chacha20_poly1305_sha256"
    - Aliased names
      - "ecdhe_rsa_with_chacha20_poly1305" is an alias for "ecdhe_rsa_with_chacha20_poly1305_sha256"
      - "ecdhe_ecdsa_with_chacha20_poly1305" is alias for "ecdhe_ecdsa_with_chacha20_poly1305_sha256"
- `ENABLE_LETSENCRYPT`: **false**: If enabled you must set `DOMAIN` to valid internet facing domain (ensure DNS is set and port 80 is accessible by letsencrypt validation server).
   By using Lets Encrypt **you must consent** to their [terms of service](https://letsencrypt.org/documents/LE-SA-v1.2-November-15-2017.pdf).
- `LETSENCRYPT_ACCEPTTOS`: **false**: This is an explicit check that you accept the terms of service for Let's Encrypt.
- `LETSENCRYPT_DIRECTORY`: **https**: Directory that Letsencrypt will use to cache information such as certs and private keys.
- `LETSENCRYPT_EMAIL`: **email@example.com**: Email used by Letsencrypt to notify about problems with issued certificates. (No default)
- `ALLOW_GRACEFUL_RESTARTS`: **true**: Perform a graceful restart on SIGHUP
- `GRACEFUL_HAMMER_TIME`: **60s**: After a restart the parent process will stop accepting new connections and will allow requests to finish before stopping. Shutdown will be forced if it takes longer than this time.
- `STARTUP_TIMEOUT`: **0**: Shutsdown the server if startup takes longer than the provided time. On Windows setting this sends a waithint to the SVC host to tell the SVC host startup may take some time. Please note startup is determined by the opening of the listeners - HTTP/HTTPS/SSH. Indexers may take longer to startup and can have their own timeouts.

## Database (`database`)

- `DB_TYPE`: **mysql**: The database type in use \[mysql, postgres, mssql, sqlite3\].
- `HOST`: **127.0.0.1:3306**: Database host address and port or absolute path for unix socket \[mysql, postgres\] (ex: /var/run/mysqld/mysqld.sock).
- `NAME`: **gitea**: Database name.
- `USER`: **root**: Database username.
- `PASSWD`: **\<empty\>**: Database user password. Use \`your password\` or """your password""" for quoting if you use special characters in the password.
- `SCHEMA`: **\<empty\>**: For PostgreSQL only, schema to use if different from "public". The schema must exist beforehand,
  the user must have creation privileges on it, and the user search path must be set to the look into the schema first
  (e.g. `ALTER USER user SET SEARCH_PATH = schema_name,"$user",public;`).
- `SSL_MODE`: **disable**: SSL/TLS encryption mode for connecting to the database. This option is only applied for PostgreSQL and MySQL.
  - Valid values for MySQL:
     - `true`: Enable TLS with verification of the database server certificate against its root certificate. When selecting this option make sure that the root certificate required to validate the database server certificate (e.g. the CA certificate) is on the system certificate store of both the database and Gitea servers. See your system documentation for instructions on how to add a CA certificate to the certificate store.
     - `false`: Disable TLS.
     - `disable`: Alias for `false`, for compatibility with PostgreSQL.
     - `skip-verify`: Enable TLS without database server certificate verification. Use this option if you have self-signed or invalid certificate on the database server.
     - `prefer`: Enable TLS with fallback to non-TLS connection.
  - Valid values for PostgreSQL:
     - `disable`: Disable TLS.
     - `require`: Enable TLS without any verifications.
     - `verify-ca`: Enable TLS with verification of the database server certificate against its root certificate.
     - `verify-full`: Enable TLS and verify the database server name matches the given certificate in either the `Common Name` or `Subject Alternative Name` fields.
- `SQLITE_TIMEOUT`: **500**: Query timeout for SQLite3 only.
- `ITERATE_BUFFER_SIZE`: **50**: Internal buffer size for iterating.
- `CHARSET`: **utf8mb4**: For MySQL only, either "utf8" or "utf8mb4". NOTICE: for "utf8mb4" you must use MySQL InnoDB > 5.6. Gitea is unable to check this.
- `PATH`: **data/gitea.db**: For SQLite3 only, the database file path.
- `LOG_SQL`: **true**: Log the executed SQL.
- `DB_RETRIES`: **10**: How many ORM init / DB connect attempts allowed.
- `DB_RETRY_BACKOFF`: **3s**: time.Duration to wait before trying another ORM init / DB connect attempt, if failure occurred.
- `MAX_OPEN_CONNS` **0**: Database maximum open connections - default is 0, meaning there is no limit.
- `MAX_IDLE_CONNS` **2**: Max idle database connections on connection pool, default is 2 - this will be capped to `MAX_OPEN_CONNS`.
- `CONN_MAX_LIFETIME` **0 or 3s**: Sets the maximum amount of time a DB connection may be reused - default is 0, meaning there is no limit (except on MySQL where it is 3s - see #6804 & #7071).

Please see #8540 & #8273 for further discussion of the appropriate values for `MAX_OPEN_CONNS`, `MAX_IDLE_CONNS` & `CONN_MAX_LIFETIME` and their
relation to port exhaustion.

## Indexer (`indexer`)

- `ISSUE_INDEXER_TYPE`: **bleve**: Issue indexer type, currently supported: `bleve`, `db` or `elasticsearch`.
- `ISSUE_INDEXER_CONN_STR`: ****: Issue indexer connection string, available when ISSUE_INDEXER_TYPE is elasticsearch. i.e. http://elastic:changeme@localhost:9200
- `ISSUE_INDEXER_NAME`: **gitea_issues**: Issue indexer name, available when ISSUE_INDEXER_TYPE is elasticsearch
- `ISSUE_INDEXER_PATH`: **indexers/issues.bleve**: Index file used for issue search; available when ISSUE_INDEXER_TYPE is bleve and elasticsearch.
- The next 4 configuration values are deprecated and should be set in `queue.issue_indexer` however are kept for backwards compatibility:
- `ISSUE_INDEXER_QUEUE_TYPE`: **levelqueue**: Issue indexer queue, currently supports:`channel`, `levelqueue`, `redis`. **DEPRECATED** use settings in `[queue.issue_indexer]`.
- `ISSUE_INDEXER_QUEUE_DIR`: **queues/common**: When `ISSUE_INDEXER_QUEUE_TYPE` is `levelqueue`, this will be the path where the queue will be saved. **DEPRECATED** use settings in `[queue.issue_indexer]`.
- `ISSUE_INDEXER_QUEUE_CONN_STR`: **addrs=127.0.0.1:6379 db=0**: When `ISSUE_INDEXER_QUEUE_TYPE` is `redis`, this will store the redis connection string. When `ISSUE_INDEXER_QUEUE_TYPE` is `levelqueue`, this is a directory or additional options of the form `leveldb://path/to/db?option=value&....`, and overrides `ISSUE_INDEXER_QUEUE_DIR`. **DEPRECATED** use settings in `[queue.issue_indexer]`.
- `ISSUE_INDEXER_QUEUE_BATCH_NUMBER`: **20**: Batch queue number. **DEPRECATED** use settings in `[queue.issue_indexer]`.

- `REPO_INDEXER_ENABLED`: **false**: Enables code search (uses a lot of disk space, about 6 times more than the repository size).
- `REPO_INDEXER_TYPE`: **bleve**: Code search engine type, could be `bleve` or `elasticsearch`.
- `REPO_INDEXER_PATH`: **indexers/repos.bleve**: Index file used for code search.
- `REPO_INDEXER_CONN_STR`: ****: Code indexer connection string, available when `REPO_INDEXER_TYPE` is elasticsearch. i.e. http://elastic:changeme@localhost:9200
- `REPO_INDEXER_NAME`: **gitea_codes**: Code indexer name, available when `REPO_INDEXER_TYPE` is elasticsearch

- `REPO_INDEXER_INCLUDE`: **empty**: A comma separated list of glob patterns (see https://github.com/gobwas/glob) to **include** in the index. Use `**.txt` to match any files with .txt extension. An empty list means include all files.
- `REPO_INDEXER_EXCLUDE`: **empty**: A comma separated list of glob patterns (see https://github.com/gobwas/glob) to **exclude** from the index. Files that match this list will not be indexed, even if they match in `REPO_INDEXER_INCLUDE`.
- `REPO_INDEXER_EXCLUDE_VENDORED`: **true**: Exclude vendored files from index.
- `UPDATE_BUFFER_LEN`: **20**: Buffer length of index request. **DEPRECATED** use settings in `[queue.issue_indexer]`.
- `MAX_FILE_SIZE`: **1048576**: Maximum size in bytes of files to be indexed.
- `STARTUP_TIMEOUT`: **30s**: If the indexer takes longer than this timeout to start - fail. (This timeout will be added to the hammer time above for child processes - as bleve will not start until the previous parent is shutdown.) Set to zero to never timeout.

## Queue (`queue` and `queue.*`)

Configuration at `[queue]` will set defaults for queues with overrides for individual queues at `[queue.*]`. (However see below.)

- `TYPE`: **persistable-channel**: General queue type, currently support: `persistable-channel` (uses a LevelDB internally), `channel`, `level`, `redis`, `dummy`
- `DATADIR`: **queues/**: Base DataDir for storing persistent and level queues. `DATADIR` for individual queues can be set in `queue.name` sections but will default to `DATADIR/`**`common`**. (Previously each queue would default to `DATADIR/`**`name`**.)
- `LENGTH`: **20**: Maximal queue size before channel queues block
- `BATCH_LENGTH`: **20**: Batch data before passing to the handler
- `CONN_STR`: **redis://127.0.0.1:6379/0**: Connection string for the redis queue type. Options can be set using query params. Similarly LevelDB options can also be set using: **leveldb://relative/path?option=value** or **leveldb:///absolute/path?option=value**, and will override `DATADIR`
- `QUEUE_NAME`: **_queue**: The suffix for default redis and disk queue name. Individual queues will default to **`name`**`QUEUE_NAME` but can be overridden in the specific `queue.name` section.
- `SET_NAME`: **_unique**: The suffix that will be added to the default redis and disk queue `set` name for unique queues. Individual queues will default to
 **`name`**`QUEUE_NAME`_`SET_NAME`_ but can be overridden in the specific `queue.name` section.
- `WRAP_IF_NECESSARY`: **true**: Will wrap queues with a timeoutable queue if the selected queue is not ready to be created - (Only relevant for the level queue.)
- `MAX_ATTEMPTS`: **10**: Maximum number of attempts to create the wrapped queue
- `TIMEOUT`: **GRACEFUL_HAMMER_TIME + 30s**: Timeout the creation of the wrapped queue if it takes longer than this to create.
- Queues by default come with a dynamically scaling worker pool. The following settings configure this:
- `WORKERS`: **0** (v1.14 and before: **1**): Number of initial workers for the queue.
- `MAX_WORKERS`: **10**: Maximum number of worker go-routines for the queue.
- `BLOCK_TIMEOUT`: **1s**: If the queue blocks for this time, boost the number of workers - the `BLOCK_TIMEOUT` will then be doubled before boosting again whilst the boost is ongoing.
- `BOOST_TIMEOUT`: **5m**: Boost workers will timeout after this long.
- `BOOST_WORKERS`: **1** (v1.14 and before: **5**): This many workers will be added to the worker pool if there is a boost.

Gitea creates the following non-unique queues:

- `code_indexer`
- `issue_indexer`
- `notification-service`
- `task`
- `mail`
- `push_update`

And the following unique queues:

- `repo_stats_update`
- `repo-archive`
- `mirror`
- `pr_patch_checker`

Certain queues have defaults that override the defaults set in `[queue]` (this occurs mostly to support older configuration):

- `[queue.issue_indexer]`
  - `TYPE` this will default to `[queue]` `TYPE` if it is set but if not it will appropriately convert `[indexer]` `ISSUE_INDEXER_QUEUE_TYPE` if that is set.
  - `LENGTH` will default to `[indexer]` `UPDATE_BUFFER_LEN` if that is set.
  - `BATCH_LENGTH` will default to `[indexer]` `ISSUE_INDEXER_QUEUE_BATCH_NUMBER` if that is set.
  - `DATADIR` will default to `[indexer]` `ISSUE_INDEXER_QUEUE_DIR` if that is set.
  - `CONN_STR` will default to `[indexer]` `ISSUE_INDEXER_QUEUE_CONN_STR` if that is set.
- `[queue.mailer]`
  - `LENGTH` will default to **100** or whatever `[mailer]` `SEND_BUFFER_LEN` is.
- `[queue.pr_patch_checker]`
  - `LENGTH` will default to **1000** or whatever `[repository]` `PULL_REQUEST_QUEUE_LENGTH` is.
- `[queue.mirror]`
  - `LENGTH` will default to **1000** or whatever `[repository]` `MIRROR_QUEUE_LENGTH` is.

## Admin (`admin`)

- `DEFAULT_EMAIL_NOTIFICATIONS`: **enabled**: Default configuration for email notifications for users (user configurable). Options: enabled, onmention, disabled
- `DISABLE_REGULAR_ORG_CREATION`: **false**: Disallow regular (non-admin) users from creating organizations.

## Security (`security`)

- `INSTALL_LOCK`: **false**: Controls access to the installation page. When set to "true", the installation page is not accessible.
- `SECRET_KEY`: **\<random at every install\>**: Global secret key. This should be changed.
- `LOGIN_REMEMBER_DAYS`: **7**: Cookie lifetime, in days.
- `COOKIE_USERNAME`: **gitea\_awesome**: Name of the cookie used to store the current username.
- `COOKIE_REMEMBER_NAME`: **gitea\_incredible**: Name of cookie used to store authentication
   information.
- `REVERSE_PROXY_AUTHENTICATION_USER`: **X-WEBAUTH-USER**: Header name for reverse proxy
   authentication.
- `REVERSE_PROXY_AUTHENTICATION_EMAIL`: **X-WEBAUTH-EMAIL**: Header name for reverse proxy
   authentication provided email.
- `REVERSE_PROXY_LIMIT`: **1**: Interpret X-Forwarded-For header or the X-Real-IP header and set this as the remote IP for the request.
   Number of trusted proxy count. Set to zero to not use these headers.
- `REVERSE_PROXY_TRUSTED_PROXIES`: **127.0.0.0/8,::1/128**: List of IP addresses and networks separated by comma of trusted proxy servers. Use `*` to trust all.
- `DISABLE_GIT_HOOKS`: **true**: Set to `false` to enable users with Git Hook privilege to create custom Git Hooks.
   WARNING: Custom Git Hooks can be used to perform arbitrary code execution on the host operating system.
   This enables the users to access and modify this config file and the Gitea database and interrupt the Gitea service.
   By modifying the Gitea database, users can gain Gitea administrator privileges.
   It also enables them to access other resources available to the user on the operating system that is running the
   Gitea instance and perform arbitrary actions in the name of the Gitea OS user.
   This maybe harmful to you website or your operating system.
- `DISABLE_WEBHOOKS`: **false**: Set to `true` to disable webhooks feature.
- `ONLY_ALLOW_PUSH_IF_GITEA_ENVIRONMENT_SET`: **true**: Set to `false` to allow local users to push to gitea-repositories without setting up the Gitea environment. This is not recommended and if you want local users to push to Gitea repositories you should set the environment appropriately.
- `IMPORT_LOCAL_PATHS`: **false**: Set to `false` to prevent all users (including admin) from importing local path on server.
- `INTERNAL_TOKEN`: **\<random at every install if no uri set\>**: Secret used to validate communication within Gitea binary.
- `INTERNAL_TOKEN_URI`: **<empty>**: Instead of defining internal token in the configuration, this configuration option can be used to give Gitea a path to a file that contains the internal token (example value: `file:/etc/gitea/internal_token`)
- `PASSWORD_HASH_ALGO`: **pbkdf2**: The hash algorithm to use \[argon2, pbkdf2, scrypt, bcrypt\], argon2 will spend more memory than others.
- `CSRF_COOKIE_HTTP_ONLY`: **true**: Set false to allow JavaScript to read CSRF cookie.
- `MIN_PASSWORD_LENGTH`: **6**: Minimum password length for new users.
- `PASSWORD_COMPLEXITY`: **off**: Comma separated list of character classes required to pass minimum complexity. If left empty or no valid values are specified, checking is disabled (off):
    - lower - use one or more lower latin characters
    - upper - use one or more upper latin characters
    - digit - use one or more digits
    - spec - use one or more special characters as ``!"#$%&'()*+,-./:;<=>?@[\\]^_`{|}~``
    - off - do not check password complexity
- `PASSWORD_CHECK_PWN`: **false**: Check [HaveIBeenPwned](https://haveibeenpwned.com/Passwords) to see if a password has been exposed.
- `SUCCESSFUL_TOKENS_CACHE_SIZE`: **20**: Cache successful token hashes. API tokens are stored in the DB as pbkdf2 hashes however, this means that there is a potentially significant hashing load when there are multiple API operations. This cache will store the successfully hashed tokens in a LRU cache as a balance between performance and security. 

## OpenID (`openid`)

- `ENABLE_OPENID_SIGNIN`: **false**: Allow authentication in via OpenID.
- `ENABLE_OPENID_SIGNUP`: **! DISABLE\_REGISTRATION**: Allow registering via OpenID.
- `WHITELISTED_URIS`: **\<empty\>**: If non-empty, list of POSIX regex patterns matching
   OpenID URI's to permit.
- `BLACKLISTED_URIS`: **\<empty\>**: If non-empty, list of POSIX regex patterns matching
   OpenID URI's to block.

## OAuth2 Client (`oauth2_client`)

- `REGISTER_EMAIL_CONFIRM`: *[service]* **REGISTER\_EMAIL\_CONFIRM**: Set this to enable or disable email confirmation of OAuth2 auto-registration. (Overwrites the REGISTER\_EMAIL\_CONFIRM setting of the `[service]` section)
- `OPENID_CONNECT_SCOPES`: **\<empty\>**: List of additional openid connect scopes. (`openid` is implicitly added)
- `ENABLE_AUTO_REGISTRATION`: **false**: Automatically create user accounts for new oauth2 users.
- `USERNAME`: **nickname**: The source of the username for new oauth2 accounts:
    - userid - use the userid / sub attribute
    - nickname - use the nickname attribute
    - email - use the username part of the email attribute
- `UPDATE_AVATAR`: **false**: Update avatar if available from oauth2 provider. Update will be performed on each login.
- `ACCOUNT_LINKING`: **login**: How to handle if an account / email already exists:
    - disabled - show an error
    - login - show an account linking login
    - auto - automatically link with the account (Please be aware that this will grant access to an existing account just because the same username or email is provided. You must make sure that this does not cause issues with your authentication providers.)

## Service (`service`)

- `ACTIVE_CODE_LIVE_MINUTES`: **180**: Time limit (min) to confirm account/email registration.
- `RESET_PASSWD_CODE_LIVE_MINUTES`: **180**: Time limit (min) to confirm forgot password reset
   process.
- `REGISTER_EMAIL_CONFIRM`: **false**: Enable this to ask for mail confirmation of registration.
   Requires `Mailer` to be enabled.
- `REGISTER_MANUAL_CONFIRM`: **false**: Enable this to manually confirm new registrations.
   Requires `REGISTER_EMAIL_CONFIRM` to be disabled.
- `DISABLE_REGISTRATION`: **false**: Disable registration, after which only admin can create
   accounts for users.
- `REQUIRE_EXTERNAL_REGISTRATION_PASSWORD`: **false**: Enable this to force externally created
   accounts (via GitHub, OpenID Connect, etc) to create a password. Warning: enabling this will
   decrease security, so you should only enable it if you know what you're doing.
- `REQUIRE_SIGNIN_VIEW`: **false**: Enable this to force users to log in to view any page or to use API.
- `ENABLE_NOTIFY_MAIL`: **false**: Enable this to send e-mail to watchers of a repository when
   something happens, like creating issues. Requires `Mailer` to be enabled.
- `ENABLE_BASIC_AUTHENTICATION`: **true**: Disable this to disallow authenticaton using HTTP
   BASIC and the user's password. Please note if you disable this you will not be able to access the
   tokens API endpoints using a password. Further, this only disables BASIC authentication using the
   password - not tokens or OAuth Basic.
- `ENABLE_REVERSE_PROXY_AUTHENTICATION`: **false**: Enable this to allow reverse proxy authentication.
- `ENABLE_REVERSE_PROXY_AUTO_REGISTRATION`: **false**: Enable this to allow auto-registration
   for reverse authentication.
- `ENABLE_REVERSE_PROXY_EMAIL`: **false**: Enable this to allow to auto-registration with a
   provided email rather than a generated email.
- `ENABLE_CAPTCHA`: **false**: Enable this to use captcha validation for registration.
- `REQUIRE_EXTERNAL_REGISTRATION_CAPTCHA`: **false**: Enable this to force captcha validation
   even for External Accounts (i.e. GitHub, OpenID Connect, etc). You must `ENABLE_CAPTCHA` also.
- `CAPTCHA_TYPE`: **image**: \[image, recaptcha, hcaptcha\]
- `RECAPTCHA_SECRET`: **""**: Go to https://www.google.com/recaptcha/admin to get a secret for recaptcha.
- `RECAPTCHA_SITEKEY`: **""**: Go to https://www.google.com/recaptcha/admin to get a sitekey for recaptcha.
- `RECAPTCHA_URL`: **https://www.google.com/recaptcha/**: Set the recaptcha url - allows the use of recaptcha net.
- `HCAPTCHA_SECRET`: **""**: Sign up at https://www.hcaptcha.com/ to get a secret for hcaptcha.
- `HCAPTCHA_SITEKEY`: **""**: Sign up at https://www.hcaptcha.com/ to get a sitekey for hcaptcha.
- `DEFAULT_KEEP_EMAIL_PRIVATE`: **false**: By default set users to keep their email address private.
- `DEFAULT_ALLOW_CREATE_ORGANIZATION`: **true**: Allow new users to create organizations by default.
- `DEFAULT_USER_IS_RESTRICTED`: **false**: Give new users restricted permissions by default
- `DEFAULT_ENABLE_DEPENDENCIES`: **true**: Enable this to have dependencies enabled by default.
- `ALLOW_CROSS_REPOSITORY_DEPENDENCIES` : **true** Enable this to allow dependencies on issues from any repository where the user is granted access.
- `ENABLE_USER_HEATMAP`: **true**: Enable this to display the heatmap on users profiles.
- `ENABLE_TIMETRACKING`: **true**: Enable Timetracking feature.
- `DEFAULT_ENABLE_TIMETRACKING`: **true**: Allow repositories to use timetracking by default.
- `DEFAULT_ALLOW_ONLY_CONTRIBUTORS_TO_TRACK_TIME`: **true**: Only allow users with write permissions to track time.
- `EMAIL_DOMAIN_WHITELIST`: **\<empty\>**: If non-empty, list of domain names that can only be used to register
  on this instance.
- `EMAIL_DOMAIN_BLOCKLIST`: **\<empty\>**: If non-empty, list of domain names that cannot be used to register on this instance
- `SHOW_REGISTRATION_BUTTON`: **! DISABLE\_REGISTRATION**: Show Registration Button
- `SHOW_MILESTONES_DASHBOARD_PAGE`: **true** Enable this to show the milestones dashboard page - a view of all the user's milestones
- `AUTO_WATCH_NEW_REPOS`: **true**: Enable this to let all organisation users watch new repos when they are created
- `AUTO_WATCH_ON_CHANGES`: **false**: Enable this to make users watch a repository after their first commit to it
- `DEFAULT_USER_VISIBILITY`: **public**: Set default visibility mode for users, either "public", "limited" or "private".
- `ALLOWED_USER_VISIBILITY_MODES`: **public,limited,private**: Set which visibility modes a user can have
- `DEFAULT_ORG_VISIBILITY`: **public**: Set default visibility mode for organisations, either "public", "limited" or "private".
- `DEFAULT_ORG_MEMBER_VISIBLE`: **false** True will make the membership of the users visible when added to the organisation.
- `ALLOW_ONLY_INTERNAL_REGISTRATION`: **false** Set to true to force registration only via Gitea.
- `ALLOW_ONLY_EXTERNAL_REGISTRATION`: **false** Set to true to force registration only using third-party services.
- `NO_REPLY_ADDRESS`: **noreply.DOMAIN** Value for the domain part of the user's email address in the Git log if user has set KeepEmailPrivate to true. DOMAIN resolves to the value in server.DOMAIN.
  The user's email will be replaced with a concatenation of the user name in lower case, "@" and NO_REPLY_ADDRESS.
- `USER_DELETE_WITH_COMMENTS_MAX_TIME`: **0** Minimum amount of time a user must exist before comments are kept when the user is deleted.
- `VALID_SITE_URL_SCHEMES`: **http, https**: Valid site url schemes for user profiles

### Service - Explore (`service.explore`)

- `REQUIRE_SIGNIN_VIEW`: **false**: Only allow signed in users to view the explore pages.
- `DISABLE_USERS_PAGE`: **false**: Disable the users explore page.

## SSH Minimum Key Sizes (`ssh.minimum_key_sizes`)

Define allowed algorithms and their minimum key length (use -1 to disable a type):

- `ED25519`: **256**
- `ECDSA`: **256**
- `RSA`: **2048**
- `DSA`: **-1**: DSA is now disabled by default. Set to **1024** to re-enable but ensure you may need to reconfigure your SSHD provider

## Webhook (`webhook`)

- `QUEUE_LENGTH`: **1000**: Hook task queue length. Use caution when editing this value.
- `DELIVER_TIMEOUT`: **5**: Delivery timeout (sec) for shooting webhooks.
- `ALLOWED_HOST_LIST`: **external**: Since 1.15.7. Default to `*` for 1.15.x, `external` for 1.16 and later. Webhook can only call allowed hosts for security reasons. Comma separated list.
  - Built-in networks:
    - `loopback`: 127.0.0.0/8 for IPv4 and ::1/128 for IPv6, localhost is included.
    - `private`: RFC 1918 (10.0.0.0/8, 172.16.0.0/12, 192.168.0.0/16) and RFC 4193 (FC00::/7). Also called LAN/Intranet.
    - `external`: A valid non-private unicast IP, you can access all hosts on public internet. 
    - `*`: All hosts are allowed.
  - CIDR list: `1.2.3.0/8` for IPv4 and `2001:db8::/32` for IPv6
  - Wildcard hosts: `*.mydomain.com`, `192.168.100.*`
- `SKIP_TLS_VERIFY`: **false**: Allow insecure certification.
- `PAGING_NUM`: **10**: Number of webhook history events that are shown in one page.
- `PROXY_URL`: **\<empty\>**: Proxy server URL, support http://, https//, socks://, blank will follow environment http_proxy/https_proxy. If not given, will use global proxy setting.
- `PROXY_HOSTS`: **\<empty\>`**: Comma separated list of host names requiring proxy. Glob patterns (*) are accepted; use ** to match all hosts. If not given, will use global proxy setting.

## Mailer (`mailer`)

- `ENABLED`: **false**: Enable to use a mail service.
- `DISABLE_HELO`: **\<empty\>**: Disable HELO operation.
- `HELO_HOSTNAME`: **\<empty\>**: Custom hostname for HELO operation.
- `HOST`: **\<empty\>**: SMTP mail host address and port (example: smtp.gitea.io:587).
  - As per RFC 8314, if supported, Implicit TLS/SMTPS on port 465 is recommended, otherwise opportunistic TLS via STARTTLS on port 587 should be used.
- `IS_TLS_ENABLED` :  **false** : Forcibly use TLS to connect even if not on a default SMTPS port.
  - Note, if the port ends with `465` Implicit TLS/SMTPS/SMTP over TLS will be used despite this setting.
  - Otherwise if `IS_TLS_ENABLED=false` and the server supports `STARTTLS` this will be used. Thus if `STARTTLS` is preferred you should set `IS_TLS_ENABLED=false`.
- `FROM`: **\<empty\>**: Mail from address, RFC 5322. This can be just an email address, or
   the "Name" \<email@example.com\> format.
- `ENVELOPE_FROM`: **\<empty\>**: Address set as the From address on the SMTP mail envelope. Set to `<>` to send an empty address.
- `USER`: **\<empty\>**: Username of mailing user (usually the sender's e-mail address).
- `PASSWD`: **\<empty\>**: Password of mailing user.  Use \`your password\` for quoting if you use special characters in the password.
   - Please note: authentication is only supported when the SMTP server communication is encrypted with TLS (this can be via `STARTTLS`) or `HOST=localhost`. See [Email Setup]({{< relref "doc/usage/email-setup.en-us.md" >}}) for more information.
- `SEND_AS_PLAIN_TEXT`: **false**: Send mails as plain text.
- `SKIP_VERIFY`: **false**: Whether or not to skip verification of certificates; `true` to disable verification.
   - **Warning:** This option is unsafe. Consider adding the certificate to the system trust store instead.
   - **Note:** Gitea only supports SMTP with STARTTLS.
- `USE_CERTIFICATE`: **false**: Use client certificate.
- `CERT_FILE`: **custom/mailer/cert.pem**
- `KEY_FILE`: **custom/mailer/key.pem**
- `SUBJECT_PREFIX`: **\<empty\>**: Prefix to be placed before e-mail subject lines.
- `MAILER_TYPE`: **smtp**: \[smtp, sendmail, dummy\]
   - **smtp** Use SMTP to send mail
   - **sendmail** Use the operating system's `sendmail` command instead of SMTP.
   This is common on Linux systems.
   - **dummy** Send email messages to the log as a testing phase.
   - Note that enabling sendmail will ignore all other `mailer` settings except `ENABLED`,
     `FROM`, `SUBJECT_PREFIX` and `SENDMAIL_PATH`.
   - Enabling dummy will ignore all settings except `ENABLED`, `SUBJECT_PREFIX` and `FROM`.
- `SENDMAIL_PATH`: **sendmail**: The location of sendmail on the operating system (can be
   command or full path).
- `SENDMAIL_ARGS`: **_empty_**: Specify any extra sendmail arguments.
- `SENDMAIL_TIMEOUT`: **5m**: default timeout for sending email through sendmail
- `SENDMAIL_CONVERT_CRLF`: **true**: Most versions of sendmail prefer LF line endings rather than CRLF line endings. Set this to false if your version of sendmail requires CRLF line endings.
- `SEND_BUFFER_LEN`: **100**: Buffer length of mailing queue. **DEPRECATED** use `LENGTH` in `[queue.mailer]`

## Cache (`cache`)

- `ENABLED`: **true**: Enable the cache.
- `ADAPTER`: **memory**: Cache engine adapter, either `memory`, `redis`, `twoqueue` or `memcache`. (`twoqueue` represents a size limited LRU cache.)
- `INTERVAL`: **60**: Garbage Collection interval (sec), for memory and twoqueue cache only.
- `HOST`: **\<empty\>**: Connection string for `redis` and `memcache`. For `twoqueue` sets configuration for the queue.
   - Redis: `redis://:macaron@127.0.0.1:6379/0?pool_size=100&idle_timeout=180s`
   - Memcache: `127.0.0.1:9090;127.0.0.1:9091`
   - TwoQueue LRU cache: `{"size":50000,"recent_ratio":0.25,"ghost_ratio":0.5}` or `50000` representing the maximum number of objects stored in the cache.
- `ITEM_TTL`: **16h**: Time to keep items in cache if not used, Setting it to 0 disables caching.

## Cache - LastCommitCache settings (`cache.last_commit`)

- `ENABLED`: **true**: Enable the cache.
- `ITEM_TTL`: **8760h**: Time to keep items in cache if not used, Setting it to 0 disables caching.
- `COMMITS_COUNT`: **1000**: Only enable the cache when repository's commits count great than.

## Session (`session`)

- `PROVIDER`: **memory**: Session engine provider \[memory, file, redis, db, mysql, couchbase, memcache, postgres\].
- `PROVIDER_CONFIG`: **data/sessions**: For file, the root path; for db, empty (database config will be used); for others, the connection string.
- `COOKIE_SECURE`: **false**: Enable this to force using HTTPS for all session access.
- `COOKIE_NAME`: **i\_like\_gitea**: The name of the cookie used for the session ID.
- `GC_INTERVAL_TIME`: **86400**: GC interval in seconds.
- `SESSION_LIFE_TIME`: **86400**: Session life time in seconds, default is 86400 (1 day)
- `DOMAIN`: **\<empty\>**: Sets the cookie Domain
- `SAME_SITE`: **lax** \[strict, lax, none\]: Set the SameSite setting for the cookie.

## Picture (`picture`)

- `GRAVATAR_SOURCE`: **gravatar**: Can be `gravatar`, `duoshuo` or anything like
   `http://cn.gravatar.com/avatar/`.
- `DISABLE_GRAVATAR`: **false**: Enable this to use local avatars only.
- `ENABLE_FEDERATED_AVATAR`: **false**: Enable support for federated avatars (see
   [http://www.libravatar.org](http://www.libravatar.org)).

- `AVATAR_STORAGE_TYPE`: **default**: Storage type defined in `[storage.xxx]`. Default is `default` which will read `[storage]` if no section `[storage]` will be a type `local`.
- `AVATAR_UPLOAD_PATH`: **data/avatars**: Path to store user avatar image files.
- `AVATAR_MAX_WIDTH`: **4096**: Maximum avatar image width in pixels.
- `AVATAR_MAX_HEIGHT`: **3072**: Maximum avatar image height in pixels.
- `AVATAR_MAX_FILE_SIZE`: **1048576** (1Mb): Maximum avatar image file size in bytes.
- `AVATAR_RENDERED_SIZE_FACTOR`: **3**: The multiplication factor for rendered avatar images. Larger values result in finer rendering on HiDPI devices.

- `REPOSITORY_AVATAR_STORAGE_TYPE`: **default**: Storage type defined in `[storage.xxx]`. Default is `default` which will read `[storage]` if no section `[storage]` will be a type `local`.
- `REPOSITORY_AVATAR_UPLOAD_PATH`: **data/repo-avatars**: Path to store repository avatar image files.
- `REPOSITORY_AVATAR_FALLBACK`: **none**: How Gitea deals with missing repository avatars
  - none = no avatar will be displayed
  - random = random avatar will be generated
  - image = default image will be used (which is set in `REPOSITORY_AVATAR_FALLBACK_IMAGE`)
- `REPOSITORY_AVATAR_FALLBACK_IMAGE`: **/img/repo_default.png**: Image used as default repository avatar (if `REPOSITORY_AVATAR_FALLBACK` is set to image and none was uploaded)


## Project (`project`)

Default templates for project boards:

- `PROJECT_BOARD_BASIC_KANBAN_TYPE`: **To Do, In Progress, Done**
- `PROJECT_BOARD_BUG_TRIAGE_TYPE`: **Needs Triage, High Priority, Low Priority, Closed**

## Issue and pull request attachments (`attachment`)

- `ENABLED`: **true**: Whether issue and pull request attachments are enabled.
- `ALLOWED_TYPES`: **.docx,.gif,.gz,.jpeg,.jpg,mp4,.log,.pdf,.png,.pptx,.txt,.xlsx,.zip**: Comma-separated list of allowed file extensions (`.zip`), mime types (`text/plain`) or wildcard type (`image/*`, `audio/*`, `video/*`). Empty value or `*/*` allows all types.
- `MAX_SIZE`: **4**: Maximum size (MB).
- `MAX_FILES`: **5**: Maximum number of attachments that can be uploaded at once.
- `STORAGE_TYPE`: **local**: Storage type for attachments, `local` for local disk or `minio` for s3 compatible object storage service, default is `local` or other name defined with `[storage.xxx]`
- `SERVE_DIRECT`: **false**: Allows the storage driver to redirect to authenticated URLs to serve files directly. Currently, only Minio/S3 is supported via signed URLs, local does nothing.
- `PATH`: **data/attachments**: Path to store attachments only available when STORAGE_TYPE is `local`
- `MINIO_ENDPOINT`: **localhost:9000**: Minio endpoint to connect only available when STORAGE_TYPE is `minio`
- `MINIO_ACCESS_KEY_ID`: Minio accessKeyID to connect only available when STORAGE_TYPE is `minio`
- `MINIO_SECRET_ACCESS_KEY`: Minio secretAccessKey to connect only available when STORAGE_TYPE is `minio`
- `MINIO_BUCKET`: **gitea**: Minio bucket to store the attachments only available when STORAGE_TYPE is `minio`
- `MINIO_LOCATION`: **us-east-1**: Minio location to create bucket only available when STORAGE_TYPE is `minio`
- `MINIO_BASE_PATH`: **attachments/**: Minio base path on the bucket only available when STORAGE_TYPE is `minio`
- `MINIO_USE_SSL`: **false**: Minio enabled ssl only available when STORAGE_TYPE is `minio`

## Log (`log`)

- `ROOT_PATH`: **\<empty\>**: Root path for log files.
- `MODE`: **console**: Logging mode. For multiple modes, use a comma to separate values. You can configure each mode in per mode log subsections `\[log.modename\]`. By default the file mode will log to `$ROOT_PATH/gitea.log`.
- `LEVEL`: **Info**: General log level. \[Trace, Debug, Info, Warn, Error, Critical, Fatal, None\]
- `STACKTRACE_LEVEL`: **None**: Default log level at which to log create stack traces. \[Trace, Debug, Info, Warn, Error, Critical, Fatal, None\]
- `ENABLE_SSH_LOG`: **false**: save ssh log to log file
- `ENABLE_XORM_LOG`: **true**: Set whether to perform XORM logging. Please note SQL statement logging can be disabled by setting `LOG_SQL` to false in the `[database]` section.
 
### Router Log (`log`)
- `DISABLE_ROUTER_LOG`: **false**: Mute printing of the router log.
- `ROUTER`: **console**: The mode or name of the log the router should log to. (If you set this to `,` it will log to default Gitea logger.)
  NB: You must have `DISABLE_ROUTER_LOG` set to `false` for this option to take effect. Configure each mode in per mode log subsections `\[log.modename.router\]`.

### Access Log (`log`)
- `ENABLE_ACCESS_LOG`: **false**: Creates an access.log in NCSA common log format, or as per the following template
- `ACCESS`: **file**: Logging mode for the access logger, use a comma to separate values. Configure each mode in per mode log subsections `\[log.modename.access\]`. By default the file mode will log to `$ROOT_PATH/access.log`. (If you set this to `,` it will log to the default Gitea logger.)
- `ACCESS_LOG_TEMPLATE`: **`{{.Ctx.RemoteAddr}} - {{.Identity}} {{.Start.Format "[02/Jan/2006:15:04:05 -0700]" }} "{{.Ctx.Req.Method}} {{.Ctx.Req.URL.RequestURI}} {{.Ctx.Req.Proto}}" {{.ResponseWriter.Status}} {{.ResponseWriter.Size}} "{{.Ctx.Req.Referer}}\" \"{{.Ctx.Req.UserAgent}}"`**: Sets the template used to create the access log.
  - The following variables are available:
  - `Ctx`: the `context.Context` of the request.
  - `Identity`: the SignedUserName or `"-"` if not logged in.
  - `Start`: the start time of the request.
  - `ResponseWriter`: the responseWriter from the request.
  - You must be very careful to ensure that this template does not throw errors or panics as this template runs outside of the panic/recovery script.

### Log subsections (`log.name`, `log.name.*`)

- `LEVEL`: **log.LEVEL**: Sets the log-level of this sublogger. Defaults to the `LEVEL` set in the global `[log]` section.
- `STACKTRACE_LEVEL`: **log.STACKTRACE_LEVEL**: Sets the log level at which to log stack traces.
- `MODE`: **name**: Sets the mode of this sublogger - Defaults to the provided subsection name. This allows you to have two different file loggers at different levels.
- `EXPRESSION`: **""**: A regular expression to match either the function name, file or message. Defaults to empty. Only log messages that match the expression will be saved in the logger.
- `FLAGS`: **stdflags**: A comma separated string representing the log flags. Defaults to `stdflags` which represents the prefix: `2009/01/23 01:23:23 ...a/b/c/d.go:23:runtime.Caller() [I]: message`. `none` means don't prefix log lines. See `modules/log/base.go` for more information.
- `PREFIX`: **""**: An additional prefix for every log line in this logger. Defaults to empty.
- `COLORIZE`: **false**: Colorize the log lines by default

### Console log mode (`log.console`, `log.console.*`, or `MODE=console`)

- For the console logger `COLORIZE` will default to `true` if not on windows or the terminal is determined to be able to color.
- `STDERR`: **false**: Use Stderr instead of Stdout.

### File log mode (`log.file`, `log.file.*` or `MODE=file`)

- `FILE_NAME`: Set the file name for this logger. Defaults as described above. If relative will be relative to the `ROOT_PATH`
- `LOG_ROTATE`: **true**: Rotate the log files.
- `MAX_SIZE_SHIFT`: **28**: Maximum size shift of a single file, 28 represents 256Mb.
- `DAILY_ROTATE`: **true**: Rotate logs daily.
- `MAX_DAYS`: **7**: Delete the log file after n days
- `COMPRESS`: **true**: Compress old log files by default with gzip
- `COMPRESSION_LEVEL`: **-1**: Compression level

### Conn log mode (`log.conn`, `log.conn.*` or `MODE=conn`)

- `RECONNECT_ON_MSG`: **false**: Reconnect host for every single message.
- `RECONNECT`: **false**: Try to reconnect when connection is lost.
- `PROTOCOL`: **tcp**: Set the protocol, either "tcp", "unix" or "udp".
- `ADDR`: **:7020**: Sets the address to connect to.

### SMTP log mode (`log.smtp`, `log.smtp.*` or `MODE=smtp`)

- `USER`: User email address to send from.
- `PASSWD`: Password for the smtp server.
- `HOST`: **127.0.0.1:25**: The SMTP host to connect to.
- `RECEIVERS`: Email addresses to send to.
- `SUBJECT`: **Diagnostic message from Gitea**

## Cron (`cron`)

- `ENABLED`: **false**: Enable to run all cron tasks periodically with default settings.
- `RUN_AT_START`: **false**: Run cron tasks at application start-up.
- `NO_SUCCESS_NOTICE`: **false**: Set to true to switch off success notices.

- `SCHEDULE` accept formats
   - Full crontab specs, e.g. `* * * * * ?`
   - Descriptors, e.g. `@midnight`, `@every 1h30m` ...
   - See more: [cron decument](https://pkg.go.dev/github.com/gogs/cron@v0.0.0-20171120032916-9f6c956d3e14)

### Basic cron tasks - enabled by default

#### Cron - Cleanup old repository archives (`cron.archive_cleanup`)

- `ENABLED`: **true**: Enable service.
- `RUN_AT_START`: **true**: Run tasks at start up time (if ENABLED).
- `SCHEDULE`: **@midnight**: Cron syntax for scheduling repository archive cleanup, e.g. `@every 1h`.
- `OLDER_THAN`: **24h**: Archives created more than `OLDER_THAN` ago are subject to deletion, e.g. `12h`.

#### Cron - Update Mirrors (`cron.update_mirrors`)

- `SCHEDULE`: **@every 10m**: Cron syntax for scheduling update mirrors, e.g. `@every 3h`.
- `NO_SUCCESS_NOTICE`: **true**: The cron task for update mirrors success report is not very useful - as it just means that the mirrors have been queued. Therefore this is turned off by default.
- `PULL_LIMIT`: **50**: Limit the number of mirrors added to the queue to this number (negative values mean no limit, 0 will result in no mirrors being queued effectively disabling pull mirror updating).
- `PUSH_LIMIT`: **50**: Limit the number of mirrors added to the queue to this number (negative values mean no limit, 0 will result in no mirrors being queued effectively disabling push mirror updating).

#### Cron - Repository Health Check (`cron.repo_health_check`)

- `SCHEDULE`: **@midnight**: Cron syntax for scheduling repository health check.
- `TIMEOUT`: **60s**: Time duration syntax for health check execution timeout.
- `ARGS`: **\<empty\>**: Arguments for command `git fsck`, e.g. `--unreachable --tags`. See more on http://git-scm.com/docs/git-fsck

#### Cron - Repository Statistics Check (`cron.check_repo_stats`)

- `RUN_AT_START`: **true**: Run repository statistics check at start time.
- `SCHEDULE`: **@midnight**: Cron syntax for scheduling repository statistics check.

### Cron - Cleanup hook_task Table (`cron.cleanup_hook_task_table`)

- `ENABLED`: **true**: Enable cleanup hook_task job.
- `RUN_AT_START`: **false**: Run cleanup hook_task at start time (if ENABLED).
- `SCHEDULE`: **@midnight**: Cron syntax for cleaning hook_task table.
- `CLEANUP_TYPE` **OlderThan** OlderThan or PerWebhook Method to cleanup hook_task, either by age (i.e. how long ago hook_task record was delivered) or by the number to keep per webhook (i.e. keep most recent x deliveries per webhook).
- `OLDER_THAN`: **168h**: If CLEANUP_TYPE is set to OlderThan, then any delivered hook_task records older than this expression will be deleted.
- `NUMBER_TO_KEEP`: **10**: If CLEANUP_TYPE is set to PerWebhook, this is number of hook_task records to keep for a webhook (i.e. keep the most recent x deliveries).

#### Cron - Update Migration Poster ID (`cron.update_migration_poster_id`)

- `SCHEDULE`: **@midnight** : Interval as a duration between each synchronization, it will always attempt synchronization when the instance starts.

#### Cron - Sync External Users (`cron.sync_external_users`)

- `SCHEDULE`: **@midnight** : Interval as a duration between each synchronization, it will always attempt synchronization when the instance starts.
- `UPDATE_EXISTING`: **true**: Create new users, update existing user data and disable users that are not in external source anymore (default) or only create new users if UPDATE_EXISTING is set to false.

### Extended cron tasks (not enabled by default)

#### Cron - Garbage collect all repositories ('cron.git_gc_repos')
- `ENABLED`: **false**: Enable service.
- `RUN_AT_START`: **false**: Run tasks at start up time (if ENABLED).
- `SCHEDULE`: **@every 72h**: Cron syntax for scheduling repository archive cleanup, e.g. `@every 1h`.
- `TIMEOUT`: **60s**: Time duration syntax for garbage collection execution timeout.
- `NO_SUCCESS_NOTICE`: **false**: Set to true to switch off success notices.
- `ARGS`: **\<empty\>**: Arguments for command `git gc`, e.g. `--aggressive --auto`. The default value is same with [git] -> GC_ARGS

#### Cron - Update the '.ssh/authorized_keys' file with Gitea SSH keys ('cron.resync_all_sshkeys')
- `ENABLED`: **false**: Enable service.
- `RUN_AT_START`: **false**: Run tasks at start up time (if ENABLED).
- `NO_SUCCESS_NOTICE`: **false**: Set to true to switch off success notices.
- `SCHEDULE`: **@every 72h**: Cron syntax for scheduling repository archive cleanup, e.g. `@every 1h`.

#### Cron - Resynchronize pre-receive, update and post-receive hooks of all repositories ('cron.resync_all_hooks')
- `ENABLED`: **false**: Enable service.
- `RUN_AT_START`: **false**: Run tasks at start up time (if ENABLED).
- `NO_SUCCESS_NOTICE`: **false**: Set to true to switch off success notices.
- `SCHEDULE`: **@every 72h**: Cron syntax for scheduling repository archive cleanup, e.g. `@every 1h`.

#### Cron - Reinitialize all missing Git repositories for which records exist ('cron.reinit_missing_repos')
- `ENABLED`: **false**: Enable service.
- `RUN_AT_START`: **false**: Run tasks at start up time (if ENABLED).
- `NO_SUCCESS_NOTICE`: **false**: Set to true to switch off success notices.
- `SCHEDULE`: **@every 72h**: Cron syntax for scheduling repository archive cleanup, e.g. `@every 1h`.

#### Cron - Delete all repositories missing their Git files ('cron.delete_missing_repos')
- `ENABLED`: **false**: Enable service.
- `RUN_AT_START`: **false**: Run tasks at start up time (if ENABLED).
- `NO_SUCCESS_NOTICE`: **false**: Set to true to switch off success notices.
- `SCHEDULE`: **@every 72h**: Cron syntax for scheduling repository archive cleanup, e.g. `@every 1h`.

#### Cron -  Delete generated repository avatars ('cron.delete_generated_repository_avatars')
- `ENABLED`: **false**: Enable service.
- `RUN_AT_START`: **false**: Run tasks at start up time (if ENABLED).
- `NO_SUCCESS_NOTICE`: **false**: Set to true to switch off success notices.
- `SCHEDULE`: **@every 72h**: Cron syntax for scheduling repository archive cleanup, e.g. `@every 1h`.

#### Cron -  Delete all old actions from database ('cron.delete_old_actions')
- `ENABLED`: **false**: Enable service.
- `RUN_AT_START`: **false**: Run tasks at start up time (if ENABLED).
- `NO_SUCCESS_NOTICE`: **false**: Set to true to switch off success notices.
- `SCHEDULE`: **@every 168h**: Cron syntax to set how often to check.
- `OLDER_THAN`: **@every 8760h**: any action older than this expression will be deleted from database, suggest using `8760h` (1 year) because that's the max length of heatmap.

#### Cron -  Check for new Gitea versions ('cron.update_checker')
- `ENABLED`: **false**: Enable service.
- `RUN_AT_START`: **false**: Run tasks at start up time (if ENABLED).
- `ENABLE_SUCCESS_NOTICE`: **true**: Set to false to switch off success notices.
- `SCHEDULE`: **@every 168h**: Cron syntax for scheduling a work, e.g. `@every 168h`.
- `HTTP_ENDPOINT`: **https://dl.gitea.io/gitea/version.json**: the endpoint that Gitea will check for newer versions

## Git (`git`)

- `PATH`: **""**: The path of Git executable. If empty, Gitea searches through the PATH environment.
- `DISABLE_DIFF_HIGHLIGHT`: **false**: Disables highlight of added and removed changes.
- `MAX_GIT_DIFF_LINES`: **1000**: Max number of lines allowed of a single file in diff view.
- `MAX_GIT_DIFF_LINE_CHARACTERS`: **5000**: Max character count per line highlighted in diff view.
- `MAX_GIT_DIFF_FILES`: **100**: Max number of files shown in diff view.
- `COMMITS_RANGE_SIZE`: **50**: Set the default commits range size
- `BRANCHES_RANGE_SIZE`: **20**: Set the default branches range size
- `GC_ARGS`: **\<empty\>**: Arguments for command `git gc`, e.g. `--aggressive --auto`. See more on http://git-scm.com/docs/git-gc/
- `ENABLE_AUTO_GIT_WIRE_PROTOCOL`: **true**: If use Git wire protocol version 2 when Git version >= 2.18, default is true, set to false when you always want Git wire protocol version 1
- `PULL_REQUEST_PUSH_MESSAGE`: **true**: Respond to pushes to a non-default branch with a URL for creating a Pull Request (if the repository has them enabled)
- `VERBOSE_PUSH`: **true**: Print status information about pushes as they are being processed.
- `VERBOSE_PUSH_DELAY`: **5s**: Only print verbose information if push takes longer than this delay.
- `LARGE_OBJECT_THRESHOLD`: **1048576**: (Go-Git only), don't cache objects greater than this in memory. (Set to 0 to disable.)
- `DISABLE_CORE_PROTECT_NTFS`: **false** Set to true to forcibly set `core.protectNTFS` to false.
- `DISABLE_PARTIAL_CLONE`: **false** Disable the usage of using partial clones for git.

## Git - Timeout settings (`git.timeout`)
- `DEFAUlT`: **360**: Git operations default timeout seconds.
- `MIGRATE`: **600**: Migrate external repositories timeout seconds.
- `MIRROR`: **300**: Mirror external repositories timeout seconds.
- `CLONE`: **300**: Git clone from internal repositories timeout seconds.
- `PULL`: **300**: Git pull from internal repositories timeout seconds.
- `GC`: **60**: Git repository GC timeout seconds.

## Metrics (`metrics`)

- `ENABLED`: **false**: Enables /metrics endpoint for prometheus.
- `ENABLED_ISSUE_BY_LABEL`: **false**: Enable issue by label metrics with format `gitea_issues_by_label{label="bug"} 2`.
- `ENABLED_ISSUE_BY_REPOSITORY`: **false**: Enable issue by repository metrics with format `gitea_issues_by_repository{repository="org/repo"} 5`.
- `TOKEN`: **\<empty\>**: You need to specify the token, if you want to include in the authorization the metrics . The same token need to be used in prometheus parameters `bearer_token` or `bearer_token_file`.

## API (`api`)

- `ENABLE_SWAGGER`: **true**: Enables /api/swagger, /api/v1/swagger etc. endpoints. True or false; default is true.
- `MAX_RESPONSE_ITEMS`: **50**: Max number of items in a page.
- `DEFAULT_PAGING_NUM`: **30**: Default paging number of API.
- `DEFAULT_GIT_TREES_PER_PAGE`: **1000**: Default and maximum number of items per page for Git trees API.
- `DEFAULT_MAX_BLOB_SIZE`: **10485760**: Default max size of a blob that can be return by the blobs API.

## OAuth2 (`oauth2`)

- `ENABLE`: **true**: Enables OAuth2 provider.
- `ACCESS_TOKEN_EXPIRATION_TIME`: **3600**: Lifetime of an OAuth2 access token in seconds
- `REFRESH_TOKEN_EXPIRATION_TIME`: **730**: Lifetime of an OAuth2 refresh token in hours
- `INVALIDATE_REFRESH_TOKENS`: **false**: Check if refresh token has already been used
- `JWT_SIGNING_ALGORITHM`: **RS256**: Algorithm used to sign OAuth2 tokens. Valid values: \[`HS256`, `HS384`, `HS512`, `RS256`, `RS384`, `RS512`, `ES256`, `ES384`, `ES512`\]
- `JWT_SECRET`: **\<empty\>**: OAuth2 authentication secret for access and refresh tokens, change this to a unique string. This setting is only needed if `JWT_SIGNING_ALGORITHM` is set to `HS256`, `HS384` or `HS512`.
- `JWT_SIGNING_PRIVATE_KEY_FILE`: **jwt/private.pem**: Private key file path used to sign OAuth2 tokens. The path is relative to `APP_DATA_PATH`. This setting is only needed if `JWT_SIGNING_ALGORITHM` is set to `RS256`, `RS384`, `RS512`, `ES256`, `ES384` or `ES512`. The file must contain a RSA or ECDSA private key in the PKCS8 format. If no key exists a 4096 bit key will be created for you.
- `MAX_TOKEN_LENGTH`: **32767**: Maximum length of token/cookie to accept from OAuth2 provider

## i18n (`i18n`)

- `LANGS`: **en-US,zh-CN,zh-HK,zh-TW,de-DE,fr-FR,nl-NL,lv-LV,ru-RU,ja-JP,es-ES,pt-BR,pt-PT,pl-PL,bg-BG,it-IT,fi-FI,tr-TR,cs-CZ,sr-SP,sv-SE,ko-KR,el-GR,fa-IR,hu-HU,id-ID,ml-IN**: List of locales shown in language selector
- `NAMES`: **English,简体中文,繁體中文（香港）,繁體中文（台灣）,Deutsch,français,Nederlands,latviešu,русский,日本語,español,português do Brasil,Português de Portugal,polski,български,italiano,suomi,Türkçe,čeština,српски,svenska,한국어,ελληνικά,فارسی,magyar nyelv,bahasa Indonesia,മലയാളം**: Visible names corresponding to the locales

## U2F (`U2F`) **DEPRECATED**
- `APP_ID`: **`ROOT_URL`**: Declares the facet of the application which is used for authentication of previously registered U2F keys. Requires HTTPS.

## Markup (`markup`)

- `MERMAID_MAX_SOURCE_CHARACTERS`: **5000**: Set the maximum size of a Mermaid source. (Set to -1 to disable)

Gitea can support Markup using external tools. The example below will add a markup named `asciidoc`.

```ini
[markup.asciidoc]
ENABLED = true
NEED_POSTPROCESS = true
FILE_EXTENSIONS = .adoc,.asciidoc
RENDER_COMMAND = "asciidoc --out-file=- -"
IS_INPUT_FILE = false
```

- ENABLED: **false** Enable markup support; set to **true** to enable this renderer.
- NEED\_POSTPROCESS: **true** set to **true** to replace links / sha1 and etc.
- FILE\_EXTENSIONS: **\<empty\>** List of file extensions that should be rendered by an external
   command. Multiple extensions needs a comma as splitter.
- RENDER\_COMMAND: External command to render all matching extensions.
- IS\_INPUT\_FILE: **false** Input is not a standard input but a file param followed `RENDER_COMMAND`.

Two special environment variables are passed to the render command:
- `GITEA_PREFIX_SRC`, which contains the current URL prefix in the `src` path tree. To be used as prefix for links.
- `GITEA_PREFIX_RAW`, which contains the current URL prefix in the `raw` path tree. To be used as prefix for image paths.


Gitea supports customizing the sanitization policy for rendered HTML. The example below will support KaTeX output from pandoc.

```ini
[markup.sanitizer.TeX]
; Pandoc renders TeX segments as <span>s with the "math" class, optionally
; with "inline" or "display" classes depending on context.
ELEMENT = span
ALLOW_ATTR = class
REGEXP = ^\s*((math(\s+|$)|inline(\s+|$)|display(\s+|$)))+
ALLOW_DATA_URI_IMAGES = true
```

 - `ELEMENT`: The element this policy applies to. Must be non-empty.
 - `ALLOW_ATTR`: The attribute this policy allows. Must be non-empty.
 - `REGEXP`: A regex to match the contents of the attribute against. Must be present but may be empty for unconditional whitelisting of this attribute.
 - `ALLOW_DATA_URI_IMAGES`: **false** Allow data uri images (`<img src="data:image/png;base64,..."/>`).

Multiple sanitisation rules can be defined by adding unique subsections, e.g. `[markup.sanitizer.TeX-2]`.
To apply a sanitisation rules only for a specify external renderer they must use the renderer name, e.g. `[markup.sanitizer.asciidoc.rule-1]`.
If the rule is defined above the renderer ini section or the name does not match a renderer it is applied to every renderer.

## Highlight Mappings (`highlight.mapping`)

- `file_extension e.g. .toml`: **language e.g. ini**. File extension to language mapping overrides.

- Gitea will highlight files using the `linguist-language` or `gitlab-language` attribute from the `.gitattributes` file
if available. If this is not set or the language is unavailable, the file extension will be looked up
in this mapping or the filetype using heuristics.

## Time (`time`)

- `FORMAT`: Time format to display on UI. i.e. RFC1123 or 2006-01-02 15:04:05
- `DEFAULT_UI_LOCATION`: Default location of time on the UI, so that we can display correct user's time on UI. i.e. Shanghai/Asia

## Task (`task`)

Task queue configuration has been moved to `queue.task`. However, the below configuration values are kept for backwards compatibility:

- `QUEUE_TYPE`: **channel**: Task queue type, could be `channel` or `redis`.
- `QUEUE_LENGTH`: **1000**: Task queue length, available only when `QUEUE_TYPE` is `channel`.
- `QUEUE_CONN_STR`: **redis://127.0.0.1:6379/0**: Task queue connection string, available only when `QUEUE_TYPE` is `redis`. If redis needs a password, use `redis://123@127.0.0.1:6379/0`.

## Migrations (`migrations`)

- `MAX_ATTEMPTS`: **3**: Max attempts per http/https request on migrations.
- `RETRY_BACKOFF`: **3**: Backoff time per http/https request retry (seconds)
- `ALLOWED_DOMAINS`: **\<empty\>**: Domains allowlist for migrating repositories, default is blank. It means everything will be allowed. Multiple domains could be separated by commas.
- `BLOCKED_DOMAINS`: **\<empty\>**: Domains blocklist for migrating repositories, default is blank. Multiple domains could be separated by commas. When `ALLOWED_DOMAINS` is not blank, this option has a higher priority to deny domains.
- `ALLOW_LOCALNETWORKS`: **false**: Allow private addresses defined by RFC 1918, RFC 1122, RFC 4632 and RFC 4291
- `SKIP_TLS_VERIFY`: **false**: Allow skip tls verify

## Federation (`federation`)

- `ENABLED`: **true**: Enable/Disable federation capabilities

## Mirror (`mirror`)

- `ENABLED`: **true**: Enables the mirror functionality. Set to **false** to disable all mirrors.
- `DISABLE_NEW_PULL`: **false**: Disable the creation of **new** pull mirrors. Pre-existing mirrors remain valid. Will be ignored if `mirror.ENABLED` is `false`.
- `DISABLE_NEW_PUSH`: **false**: Disable the creation of **new** push mirrors. Pre-existing mirrors remain valid. Will be ignored if `mirror.ENABLED` is `false`.
- `DEFAULT_INTERVAL`: **8h**: Default interval between each check
- `MIN_INTERVAL`: **10m**: Minimum interval for checking. (Must be >1m).

## LFS (`lfs`)

Storage configuration for lfs data. It will be derived from default `[storage]` or
`[storage.xxx]` when set `STORAGE_TYPE` to `xxx`. When derived, the default of `PATH`
is `data/lfs` and the default of `MINIO_BASE_PATH` is `lfs/`.

- `STORAGE_TYPE`: **local**: Storage type for lfs, `local` for local disk or `minio` for s3 compatible object storage service or other name defined with `[storage.xxx]`
- `SERVE_DIRECT`: **false**: Allows the storage driver to redirect to authenticated URLs to serve files directly. Currently, only Minio/S3 is supported via signed URLs, local does nothing.
- `PATH`: **./data/lfs**: Where to store LFS files, only available when `STORAGE_TYPE` is `local`. If not set it fall back to deprecated LFS_CONTENT_PATH value in [server] section.
- `MINIO_ENDPOINT`: **localhost:9000**: Minio endpoint to connect only available when `STORAGE_TYPE` is `minio`
- `MINIO_ACCESS_KEY_ID`: Minio accessKeyID to connect only available when `STORAGE_TYPE` is `minio`
- `MINIO_SECRET_ACCESS_KEY`: Minio secretAccessKey to connect only available when `STORAGE_TYPE is` `minio`
- `MINIO_BUCKET`: **gitea**: Minio bucket to store the lfs only available when `STORAGE_TYPE` is `minio`
- `MINIO_LOCATION`: **us-east-1**: Minio location to create bucket only available when `STORAGE_TYPE` is `minio`
- `MINIO_BASE_PATH`: **lfs/**: Minio base path on the bucket only available when `STORAGE_TYPE` is `minio`
- `MINIO_USE_SSL`: **false**: Minio enabled ssl only available when `STORAGE_TYPE` is `minio`

## Storage (`storage`)

Default storage configuration for attachments, lfs, avatars and etc.

- `SERVE_DIRECT`: **false**: Allows the storage driver to redirect to authenticated URLs to serve files directly. Currently, only Minio/S3 is supported via signed URLs, local does nothing.
- `MINIO_ENDPOINT`: **localhost:9000**: Minio endpoint to connect only available when `STORAGE_TYPE` is `minio`
- `MINIO_ACCESS_KEY_ID`: Minio accessKeyID to connect only available when `STORAGE_TYPE` is `minio`
- `MINIO_SECRET_ACCESS_KEY`: Minio secretAccessKey to connect only available when `STORAGE_TYPE is` `minio`
- `MINIO_BUCKET`: **gitea**: Minio bucket to store the data only available when `STORAGE_TYPE` is `minio`
- `MINIO_LOCATION`: **us-east-1**: Minio location to create bucket only available when `STORAGE_TYPE` is `minio`
- `MINIO_USE_SSL`: **false**: Minio enabled ssl only available when `STORAGE_TYPE` is `minio`

And you can also define a customize storage like below:

```ini
[storage.my_minio]
STORAGE_TYPE = minio
; Minio endpoint to connect only available when STORAGE_TYPE is `minio`
MINIO_ENDPOINT = localhost:9000
; Minio accessKeyID to connect only available when STORAGE_TYPE is `minio`
MINIO_ACCESS_KEY_ID =
; Minio secretAccessKey to connect only available when STORAGE_TYPE is `minio`
MINIO_SECRET_ACCESS_KEY =
; Minio bucket to store the attachments only available when STORAGE_TYPE is `minio`
MINIO_BUCKET = gitea
; Minio location to create bucket only available when STORAGE_TYPE is `minio`
MINIO_LOCATION = us-east-1
; Minio enabled ssl only available when STORAGE_TYPE is `minio`
MINIO_USE_SSL = false
```

And used by `[attachment]`, `[lfs]` and etc. as `STORAGE_TYPE`.

## Repository Archive Storage (`storage.repo-archive`)

Configuration for repository archive storage. It will inherit from default `[storage]` or
`[storage.xxx]` when set `STORAGE_TYPE` to `xxx`. The default of `PATH`
is `data/repo-archive` and the default of `MINIO_BASE_PATH` is `repo-archive/`.

- `STORAGE_TYPE`: **local**: Storage type for repo archive, `local` for local disk or `minio` for s3 compatible object storage service or other name defined with `[storage.xxx]`
- `SERVE_DIRECT`: **false**: Allows the storage driver to redirect to authenticated URLs to serve files directly. Currently, only Minio/S3 is supported via signed URLs, local does nothing.
- `PATH`: **./data/repo-archive**: Where to store archive files, only available when `STORAGE_TYPE` is `local`.
- `MINIO_ENDPOINT`: **localhost:9000**: Minio endpoint to connect only available when `STORAGE_TYPE` is `minio`
- `MINIO_ACCESS_KEY_ID`: Minio accessKeyID to connect only available when `STORAGE_TYPE` is `minio`
- `MINIO_SECRET_ACCESS_KEY`: Minio secretAccessKey to connect only available when `STORAGE_TYPE is` `minio`
- `MINIO_BUCKET`: **gitea**: Minio bucket to store the lfs only available when `STORAGE_TYPE` is `minio`
- `MINIO_LOCATION`: **us-east-1**: Minio location to create bucket only available when `STORAGE_TYPE` is `minio`
- `MINIO_BASE_PATH`: **repo-archive/**: Minio base path on the bucket only available when `STORAGE_TYPE` is `minio`
- `MINIO_USE_SSL`: **false**: Minio enabled ssl only available when `STORAGE_TYPE` is `minio`

## Proxy (`proxy`)

- `PROXY_ENABLED`: **false**: Enable the proxy if true, all requests to external via HTTP will be affected, if false, no proxy will be used even environment http_proxy/https_proxy
- `PROXY_URL`: **\<empty\>**: Proxy server URL, support http://, https//, socks://, blank will follow environment http_proxy/https_proxy
- `PROXY_HOSTS`: **\<empty\>**: Comma separated list of host names requiring proxy. Glob patterns (*) are accepted; use ** to match all hosts.

i.e.
```ini
PROXY_ENABLED = true
PROXY_URL = socks://127.0.0.1:1080
PROXY_HOSTS = *.github.com
```

## Other (`other`)

- `SHOW_FOOTER_BRANDING`: **false**: Show Gitea branding in the footer.
- `SHOW_FOOTER_VERSION`: **true**: Show Gitea and Go version information in the footer.
- `SHOW_FOOTER_TEMPLATE_LOAD_TIME`: **true**: Show time of template execution in the footer.<|MERGE_RESOLUTION|>--- conflicted
+++ resolved
@@ -233,15 +233,11 @@
 
 ## Server (`server`)
 
-<<<<<<< HEAD
-- `PROTOCOL`: **http**: \[http, https, fcgi, unix, fcgi+unix\]
+- `PROTOCOL`: **http**: \[http, https, fcgi, http+unix, fcgi+unix\]
 - `USE_PROXY_PROTOCOL`: **false**: Expect PROXY protocol headers on connections
 - `PROXY_PROTOCOL_TLS_BRIDGING`: **false**: When protocol is https, expect PROXY protocol headers after TLS negotiation.
 - `PROXY_PROTOCOL_HEADER_TIMEOUT`: **5s**: Timeout to wait for PROXY protocol header (set to 0 to have no timeout)
 - `PROXY_PROTOCOL_ACCEPT_UNKNOWN`: **false**: Accept PROXY protocol headers with Unknown type.
-=======
-- `PROTOCOL`: **http**: \[http, https, fcgi, http+unix, fcgi+unix\]
->>>>>>> 16d378fe
 - `DOMAIN`: **localhost**: Domain name of this server.
 - `ROOT_URL`: **%(PROTOCOL)s://%(DOMAIN)s:%(HTTP\_PORT)s/**:
    Overwrite the automatically generated public URL.
@@ -265,13 +261,9 @@
    (DMZ) URL for Gitea workers (such as SSH update) accessing web service. In
    most cases you do not need to change the default value. Alter it only if
    your SSH server node is not the same as HTTP node. Do not set this variable
-<<<<<<< HEAD
-   if `PROTOCOL` is set to `unix`.
+   if `PROTOCOL` is set to `http+unix`.
 - `LOCAL_USE_PROXY_PROTOCOL`: **%(USE_PROXY_PROTOCOL)**: When making local connections pass the PROXY protocol header.
    This should be set to false if the local connection will go through the proxy.
-=======
-   if `PROTOCOL` is set to `http+unix`.
->>>>>>> 16d378fe
 - `PER_WRITE_TIMEOUT`: **30s**: Timeout for any write to the connection. (Set to 0 to
    disable all timeouts.)
 - `PER_WRITE_PER_KB_TIMEOUT`: **10s**: Timeout per Kb written to connections.
