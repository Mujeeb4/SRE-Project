--- conflicted
+++ resolved
@@ -513,12 +513,9 @@
     - spec - use one or more special characters as ``!"#$%&'()*+,-./:;<=>?@[\\]^_`{|}~``
     - off - do not check password complexity
 - `PASSWORD_CHECK_PWN`: **false**: Check [HaveIBeenPwned](https://haveibeenpwned.com/Passwords) to see if a password has been exposed.
-<<<<<<< HEAD
+- `SUCCESSFUL_TOKENS_CACHE_SIZE`: **20**: Cache successful token hashes. API tokens are stored in the DB as pbkdf2 hashes however, this means that there is a potentially significant hashing load when there are multiple API operations. This cache will store the successfully hashed tokens in a LRU cache as a balance between performance and security.
 - `CAMO_SERVER_URL`: **<empty>**: If you would like to use a camo proxy to proxy images from rendered content, set the camo server url here
 - `CAMO_HMAC_KEY`: **<empty>**: Provide the HMAC key for encoding urls
-=======
-- `SUCCESSFUL_TOKENS_CACHE_SIZE`: **20**: Cache successful token hashes. API tokens are stored in the DB as pbkdf2 hashes however, this means that there is a potentially significant hashing load when there are multiple API operations. This cache will store the successfully hashed tokens in a LRU cache as a balance between performance and security. 
->>>>>>> e69b7a92
 
 ## OpenID (`openid`)
 
