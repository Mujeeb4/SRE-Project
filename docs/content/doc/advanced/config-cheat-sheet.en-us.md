--- conflicted
+++ resolved
@@ -178,15 +178,11 @@
 - `ENABLE_REVERSE_PROXY_AUTHENTICATION`: **false**: Enable this to allow reverse proxy authentication.
 - `ENABLE_REVERSE_PROXY_AUTO_REGISTRATION`: **false**: Enable this to allow auto-registration
    for reverse authentication.
-<<<<<<< HEAD
-- `ENABLE_CAPTCHA`: **true**: Enable this to use captcha validation for registration.
-- `DEFAULT_ENABLE_DEPENDENCIES`: **true** Enable this to have dependencies enabled by default.
-=======
 - `ENABLE_CAPTCHA`: **false**: Enable this to use captcha validation for registration.
 - `CAPTCHA_TYPE`: **image**: \[image, recaptcha\]
 - `RECAPTCHA_SECRET`: **""**: Go to https://www.google.com/recaptcha/admin to get a secret for recaptcha 
 - `RECAPTCHA_SITEKEY`: **""**: Go to https://www.google.com/recaptcha/admin to get a sitekey for recaptcha
->>>>>>> 1675fc43
+- `DEFAULT_ENABLE_DEPENDENCIES`: **true** Enable this to have dependencies enabled by default.
 
 ## Webhook (`webhook`)
 
